"use client";

import * as React from "react";
import { motion, AnimatePresence } from "framer-motion";
import { ChevronRight, ArrowUp, Paperclip, Mic, Map, X, SquareDashedMousePointer, Scan, Fullscreen, Plus, PanelLeft, Trash2, CreditCard, MoveDiagonal, Square, FileText, Image as ImageIcon, File as FileIcon, FileCheck, Minimize2, Workflow, Home } from "lucide-react";
import ReactMarkdown from "react-markdown";
import { FileAttachment, FileAttachmentData } from './FileAttachment';
import { PropertyAttachment, PropertyAttachmentData } from './PropertyAttachment';
import { toast } from "@/hooks/use-toast";
import { usePreview } from '../contexts/PreviewContext';
import { usePropertySelection } from '../contexts/PropertySelectionContext';
import { useDocumentSelection } from '../contexts/DocumentSelectionContext';
import { PropertyData } from './PropertyResultsDisplay';
import { useChatHistory } from './ChatHistoryContext';
import { backendApi } from '../services/backendApi';
import { QuickStartBar } from './QuickStartBar';

// Component for displaying property thumbnail in search results
const PropertyImageThumbnail: React.FC<{ property: PropertyData }> = ({ property }) => {
  const [imageError, setImageError] = React.useState(false);
  const imageUrl = property.image || property.primary_image_url;

  return (
    <div style={{
      width: '40px',
      height: '40px',
      borderRadius: '4px',
      overflow: 'hidden',
      backgroundColor: '#f3f4f6',
      display: 'flex',
      alignItems: 'center',
      justifyContent: 'center',
      flexShrink: 0,
      border: '1px solid rgba(0, 0, 0, 0.08)'
    }}>
      {imageUrl && !imageError ? (
        <img
          src={imageUrl}
          alt={property.address}
          style={{
            width: '100%',
            height: '100%',
            objectFit: 'cover',
            display: 'block'
          }}
          onError={() => setImageError(true)}
        />
      ) : (
        <div style={{
          width: '100%',
          height: '100%',
          backgroundColor: '#10b981',
          display: 'flex',
          alignItems: 'center',
          justifyContent: 'center'
        }}>
          <Home className="w-5 h-5 text-white" strokeWidth={2.5} />
        </div>
      )}
    </div>
  );
};

// Component for displaying property attachment in query bubble
const QueryPropertyAttachment: React.FC<{ 
  attachment: PropertyAttachmentData;
  onOpenProperty?: (attachment: PropertyAttachmentData) => void;
}> = ({ attachment, onOpenProperty }) => {
  const imageUrl = attachment.imageUrl || attachment.property.image || attachment.property.primary_image_url;
  
  const handleClick = (e: React.MouseEvent) => {
    e.preventDefault();
    e.stopPropagation();
    console.log('🖱️ QueryPropertyAttachment clicked:', attachment);
    console.log('🔍 onOpenProperty callback exists:', !!onOpenProperty);
    if (onOpenProperty) {
      console.log('✅ Calling onOpenProperty callback with attachment:', attachment);
      try {
        onOpenProperty(attachment);
        console.log('✅ onOpenProperty callback executed successfully');
      } catch (error) {
        console.error('❌ Error calling onOpenProperty:', error);
      }
    } else {
      console.warn('⚠️ onOpenProperty callback not provided');
    }
  };
  
  if (imageUrl) {
    return (
      <div
        onClick={handleClick}
        onMouseDown={(e) => {
          // Ensure click works even if there are other handlers
          e.stopPropagation();
        }}
        style={{
          width: '40px',
          height: '40px',
          borderRadius: '4px',
          overflow: 'hidden',
          backgroundColor: '#F3F4F6',
          border: '1px solid #E5E7EB',
          display: 'inline-flex',
          alignItems: 'center',
          justifyContent: 'center',
          flexShrink: 0,
          cursor: 'pointer',
          transition: 'opacity 0.2s ease',
          position: 'relative',
          zIndex: 10,
          pointerEvents: 'auto'
        }}
        onMouseEnter={(e) => {
          e.currentTarget.style.opacity = '0.8';
        }}
        onMouseLeave={(e) => {
          e.currentTarget.style.opacity = '1';
        }}
        title={`Click to view ${attachment.address}`}
      >
        <img
          src={imageUrl}
          alt={attachment.address}
          style={{
            width: '100%',
            height: '100%',
            objectFit: 'cover',
            display: 'block',
            pointerEvents: 'none' // Allow clicks to pass through to parent div
          }}
          onError={(e) => {
            e.currentTarget.src = 'https://via.placeholder.com/40x40/94a3b8/ffffff?text=Property';
          }}
        />
      </div>
    );
  }
  
  // For properties without images, show property icon
  return (
    <div
      onClick={handleClick}
      onMouseDown={(e) => {
        // Ensure click works even if there are other handlers
        e.stopPropagation();
      }}
      style={{
        width: '40px',
        height: '40px',
        borderRadius: '4px',
        backgroundColor: '#F3F4F6',
        border: '1px solid #E5E7EB',
        display: 'inline-flex',
        alignItems: 'center',
        justifyContent: 'center',
        flexShrink: 0,
        cursor: 'pointer',
        transition: 'opacity 0.2s ease',
        position: 'relative',
        zIndex: 10,
        pointerEvents: 'auto'
      }}
      onMouseEnter={(e) => {
        e.currentTarget.style.opacity = '0.8';
      }}
      onMouseLeave={(e) => {
        e.currentTarget.style.opacity = '1';
      }}
      title={`Click to view ${attachment.address}`}
    >
      <span style={{ fontSize: '20px', pointerEvents: 'none' }}>🏠</span>
    </div>
  );
};

// Component for displaying attachment in query bubble
const QueryAttachment: React.FC<{ attachment: FileAttachmentData }> = ({ attachment }) => {
  const isImage = attachment.type.startsWith('image/');
  const [imageUrl, setImageUrl] = React.useState<string | null>(null);
  const { addPreviewFile } = usePreview();
  
  // Create blob URL for images
  React.useEffect(() => {
    if (isImage && attachment.file) {
      // Check for preloaded blob URL first
      const preloadedBlob = (window as any).__preloadedAttachmentBlobs?.[attachment.id];
      if (preloadedBlob) {
        setImageUrl(preloadedBlob);
      } else {
        const url = URL.createObjectURL(attachment.file);
        setImageUrl(url);
        return () => {
          URL.revokeObjectURL(url);
        };
      }
    }
  }, [isImage, attachment.id, attachment.file]);
  
  const handleImageClick = () => {
    if (attachment.file) {
      // Ensure the File object is still valid by creating a fresh attachment object
      // This prevents issues when reopening previews after closing
      const freshAttachment: FileAttachmentData = {
        ...attachment,
        file: attachment.file // Ensure we're using the current file reference
      };
      addPreviewFile(freshAttachment);
    }
  };
  
  if (isImage && imageUrl) {
    return (
      <div
        onClick={handleImageClick}
        style={{
          width: '56px',
          height: '56px',
          borderRadius: '6px',
          overflow: 'hidden',
          backgroundColor: '#F3F4F6',
          border: '1px solid #E5E7EB',
          display: 'inline-flex',
          alignItems: 'center',
          justifyContent: 'center',
          flexShrink: 0,
          cursor: 'pointer',
          transition: 'opacity 0.2s ease'
        }}
        onMouseEnter={(e) => {
          e.currentTarget.style.opacity = '0.8';
        }}
        onMouseLeave={(e) => {
          e.currentTarget.style.opacity = '1';
        }}
        title={`Click to preview ${attachment.name}`}
      >
        <img
          src={imageUrl}
          alt={attachment.name}
          style={{
            width: '100%',
            height: '100%',
            objectFit: 'cover',
            display: 'block'
          }}
        />
      </div>
    );
  }
  
  // For non-image files, show file name with icon
  return (
    <div
      style={{
        fontSize: '11px',
        color: '#6B7280',
        backgroundColor: '#F3F4F6',
        padding: '2px 6px',
        borderRadius: '4px',
        display: 'inline-flex',
        alignItems: 'center',
        gap: '4px'
      }}
    >
      <span>📎</span>
      <span>{attachment.name}</span>
    </div>
  );
};

// True 3D Globe component using CSS 3D transforms
const Globe3D: React.FC = () => {
  const containerRef = React.useRef<HTMLDivElement>(null);
  const rotationRef = React.useRef({ x: 0, y: 0 });
  const animationFrameRef = React.useRef<number>();
  const lastTimeRef = React.useRef<number>(performance.now());

  React.useEffect(() => {
    const animate = (currentTime: number) => {
      const deltaTime = currentTime - lastTimeRef.current;
      lastTimeRef.current = currentTime;
      
      // Smooth rotation based on time delta for consistent speed
      rotationRef.current.y += (deltaTime / 16) * 0.5; // ~30 degrees per second
      rotationRef.current.x += (deltaTime / 16) * 0.25; // ~15 degrees per second
      
      if (containerRef.current) {
        containerRef.current.style.transform = 
          `rotateX(${rotationRef.current.x}deg) rotateY(${rotationRef.current.y}deg)`;
      }
      
      animationFrameRef.current = requestAnimationFrame(animate);
    };

    animationFrameRef.current = requestAnimationFrame(animate);

    return () => {
      if (animationFrameRef.current) {
        cancelAnimationFrame(animationFrameRef.current);
      }
    };
  }, []);

  const radius = 5;
  const rings = 16; // Reduced for better performance while maintaining solid appearance

  return (
    <div
      ref={containerRef}
      style={{
        position: 'absolute',
        top: '50%',
        left: '50%',
        marginTop: '-5px',
        marginLeft: '-5px',
        width: '10px',
        height: '10px',
        transformStyle: 'preserve-3d',
        willChange: 'transform',
        zIndex: 1
      }}
    >
      {/* Create solid sphere using multiple filled rings in 3D space */}
      {Array.from({ length: rings }).map((_, ringIndex) => {
        const phi = (Math.PI * ringIndex) / (rings - 1); // Latitude angle (0 to π)
        const ringRadius = Math.abs(Math.sin(phi)) * radius;
        const z = Math.cos(phi) * radius; // Z position in 3D space
        
        return (
          <div
            key={`ring-${ringIndex}`}
            style={{
              position: 'absolute',
              width: `${ringRadius * 2}px`,
              height: `${ringRadius * 2}px`,
              top: '50%',
              left: '50%',
              marginTop: `${-ringRadius}px`,
              marginLeft: `${-ringRadius}px`,
              borderRadius: '50%',
              backgroundColor: 'rgba(229, 231, 235, 0.75)', // Slightly more opaque for better blending
              border: 'none',
              transform: `translateZ(${z}px)`,
              transformStyle: 'preserve-3d',
              backfaceVisibility: 'visible',
              WebkitBackfaceVisibility: 'visible',
              willChange: 'transform'
            }}
          />
        );
      })}
    </div>
  );
};

interface SideChatPanelProps {
  isVisible: boolean;
  query: string;
  sidebarWidth?: number; // Width of the sidebar to offset the panel
  onQuerySubmit?: (query: string) => void; // Callback for submitting new queries from panel
  onMapToggle?: () => void; // Callback for toggling map view
  onMinimize?: (chatMessages: Array<{ id: string; type: 'query' | 'response'; text: string; attachments?: FileAttachmentData[]; propertyAttachments?: any[]; selectedDocumentIds?: string[]; selectedDocumentNames?: string[]; isLoading?: boolean }>) => void; // Callback for minimizing to bubble with chat messages
  onMessagesUpdate?: (chatMessages: Array<{ id: string; type: 'query' | 'response'; text: string; attachments?: FileAttachmentData[]; propertyAttachments?: any[]; selectedDocumentIds?: string[]; selectedDocumentNames?: string[]; isLoading?: boolean }>) => void; // Callback for real-time message updates
  restoreChatId?: string | null; // Chat ID to restore from history
  onNewChat?: () => void; // Callback when new chat is clicked (to clear query in parent)
  onSidebarToggle?: () => void; // Callback for toggling sidebar
  onOpenProperty?: (address: string, coordinates?: { lat: number; lng: number }, propertyId?: string | number) => void; // Callback for opening property card
  initialAttachedFiles?: FileAttachmentData[]; // Initial file attachments to restore
  onChatWidthChange?: (width: number) => void; // Callback when chat panel width changes (for map resizing)
  isPropertyDetailsOpen?: boolean; // Whether PropertyDetailsPanel is currently open
  shouldExpand?: boolean; // Whether chat should be expanded (for Analyse mode)
  onQuickStartToggle?: () => void; // Callback to toggle QuickStartBar
  isQuickStartBarVisible?: boolean; // Whether QuickStartBar is currently visible
}

export interface SideChatPanelRef {
  getAttachments: () => FileAttachmentData[];
}

export const SideChatPanel = React.forwardRef<SideChatPanelRef, SideChatPanelProps>(({
  isVisible,
  query,
  sidebarWidth = 56, // Default to desktop sidebar width (lg:w-14 = 56px)
  onQuerySubmit,
  onMapToggle,
  onMinimize,
  onMessagesUpdate,
  restoreChatId,
  onNewChat,
  onSidebarToggle,
  onOpenProperty,
  initialAttachedFiles,
  onChatWidthChange,
  isPropertyDetailsOpen = false, // Default to false
  shouldExpand = false, // Default to false
  onQuickStartToggle,
  isQuickStartBarVisible = false // Default to false
}, ref) => {
  const [inputValue, setInputValue] = React.useState<string>("");
  const [isSubmitted, setIsSubmitted] = React.useState<boolean>(false);
  const [isFocused, setIsFocused] = React.useState<boolean>(false);
  // Property search state
  const [propertySearchQuery, setPropertySearchQuery] = React.useState<string>("");
  const [propertySearchResults, setPropertySearchResults] = React.useState<PropertyData[]>([]);
  const [showPropertySearchPopup, setShowPropertySearchPopup] = React.useState<boolean>(false);
  const propertySearchPopupRef = React.useRef<HTMLDivElement>(null);
  const propertySearchDebounceRef = React.useRef<NodeJS.Timeout | null>(null);
  
  // QuickStartBar positioning refs and state
  const chatFormRef = React.useRef<HTMLFormElement>(null);
  const quickStartBarWrapperRef = React.useRef<HTMLDivElement>(null);
  const chatInputContainerRef = React.useRef<HTMLDivElement>(null);
  const [quickStartBarBottom, setQuickStartBarBottom] = React.useState<string>('calc(75% - 16px)');
  const [quickStartBarTransform, setQuickStartBarTransform] = React.useState<string>('translateX(-50%)');
  
  // Property search logic - detect when user types property-related queries
  React.useEffect(() => {
    if (propertySearchDebounceRef.current) {
      clearTimeout(propertySearchDebounceRef.current);
    }

    // Extract property search query from input (look for @property or location keywords)
    const extractPropertyQuery = (text: string): string | null => {
      // Check for @property pattern
      const atPropertyMatch = text.match(/@property\s+(.+)/i);
      if (atPropertyMatch) {
        return atPropertyMatch[1].trim();
      }
      
      // Check if text ends with location-like patterns (could be property search)
      // Only search if text is at least 2 characters and looks like a location/property query
      const trimmed = text.trim();
      if (trimmed.length >= 2) {
        // Check for common property/location keywords
        const propertyKeywords = ['property', 'house', 'home', 'address', 'location', 'in', 'at', 'near'];
        const hasPropertyKeyword = propertyKeywords.some(keyword => 
          trimmed.toLowerCase().includes(keyword.toLowerCase())
        );
        
        // If it contains property keywords or looks like an address, treat as property search
        if (hasPropertyKeyword || /^[A-Za-z0-9\s,.-]+$/.test(trimmed)) {
          return trimmed;
        }
      }
      
      return null;
    };

    const query = extractPropertyQuery(inputValue);
    
    if (query && query.length >= 1) {
      const debounceTime = query.length === 1 ? 0 : 50;
      propertySearchDebounceRef.current = setTimeout(async () => {
        try {
          const response = await backendApi.searchPropertyHubs(query, {});
          
          let results: any[] = [];
          
          if (response.success && response.data) {
            const data = response.data as any;
            if (Array.isArray(data)) {
              results = data;
            } else if (data && typeof data === 'object' && data.data && Array.isArray(data.data)) {
              results = data.data;
            } else if (data && typeof data === 'object' && data.success && Array.isArray(data.data)) {
              results = data.data;
            }
          }
          
          if (results.length > 0) {
            const queryLower = query.toLowerCase().trim();
            const sortedResults = results
              .map((hub: any) => {
                const property = hub.property || hub;
                const propertyDetails = hub.property_details || {};
                
                const address = (property.formatted_address || property.normalized_address || property.address || '').toLowerCase();
                const customName = (property.custom_name || '').toLowerCase();
                
                let score = 0;
                if (customName && customName.startsWith(queryLower)) score += 100;
                else if (customName && customName.includes(queryLower)) score += 50;
                if (address.startsWith(queryLower)) score += 80;
                else if (address.includes(queryLower)) {
                  const index = address.indexOf(queryLower);
                  score += Math.max(0, 60 - index);
                }
                
                return {
                  id: property.id || hub.id,
                  address: property.formatted_address || property.normalized_address || property.address || 'Unknown Address',
                  property_type: propertyDetails.property_type || property.property_type,
                  custom_name: property.custom_name,
                  image: property.image,
                  primary_image_url: property.primary_image_url,
                  ...property,
                  ...propertyDetails,
                  _relevanceScore: score
                };
              })
              .sort((a, b) => (b._relevanceScore || 0) - (a._relevanceScore || 0))
              .slice(0, 10);
            
            setPropertySearchResults(sortedResults);
            setShowPropertySearchPopup(true);
            setPropertySearchQuery(query);
          } else {
            setPropertySearchResults([]);
            setShowPropertySearchPopup(false);
          }
        } catch (error) {
          console.error('Error searching properties:', error);
          setPropertySearchResults([]);
          setShowPropertySearchPopup(false);
        }
      }, debounceTime);
    } else {
      setPropertySearchResults([]);
      setShowPropertySearchPopup(false);
      setPropertySearchQuery("");
    }

    return () => {
      if (propertySearchDebounceRef.current) {
        clearTimeout(propertySearchDebounceRef.current);
      }
    };
  }, [inputValue]);

  // Close popup when clicking outside
  React.useEffect(() => {
    const handleClickOutside = (event: MouseEvent) => {
      if (
        propertySearchPopupRef.current &&
        !propertySearchPopupRef.current.contains(event.target as Node) &&
        inputRef.current &&
        !inputRef.current.contains(event.target as Node)
      ) {
        setShowPropertySearchPopup(false);
      }
    };

    if (showPropertySearchPopup) {
      document.addEventListener('mousedown', handleClickOutside);
      return () => {
        document.removeEventListener('mousedown', handleClickOutside);
      };
    }
  }, [showPropertySearchPopup]);

  // Handle property selection - will be defined after usePropertySelection hook
  
  // Always start in multi-line mode for the requested layout (textarea above icons)
  const [isMultiLine, setIsMultiLine] = React.useState<boolean>(true);
  // State for expanded chat view (half screen)
  const [isExpanded, setIsExpanded] = React.useState<boolean>(false);
  // Track locked width to prevent expansion when property details panel closes
  const lockedWidthRef = React.useRef<string | null>(null);
  
  // Sync expanded state with shouldExpand prop
  React.useEffect(() => {
    if (shouldExpand && !isExpanded) {
      setIsExpanded(true);
      // When entering analyse mode (shouldExpand), lock the width to 35vw
      if (isPropertyDetailsOpen) {
        lockedWidthRef.current = '35vw';
      }
    }
  }, [shouldExpand, isExpanded, isPropertyDetailsOpen]);
  
  // Calculate QuickStartBar position dynamically based on chat bar position
  React.useLayoutEffect(() => {
    if (!isQuickStartBarVisible || !chatFormRef.current || !chatInputContainerRef.current || !quickStartBarWrapperRef.current) {
      return;
    }

    const calculatePosition = () => {
      const chatForm = chatFormRef.current;
      const container = chatInputContainerRef.current;
      const quickStartWrapper = quickStartBarWrapperRef.current;
      
      if (!chatForm || !container || !quickStartWrapper) {
        return;
      }

      // Get the form's inner div (the white chat bar container with the actual width)
      const formInnerDiv = chatForm.querySelector('div') as HTMLElement;
      if (!formInnerDiv) {
        return;
      }

      // Get positions - use offsetTop for more reliable relative positioning
      const containerHeight = container.offsetHeight;
      const formTopRelative = formInnerDiv.offsetTop;
      
      // Calculate spacing (negative value to bring QuickStartBar down closer to chat bar)
      const spacing = -55;
      
      // Position QuickStartBar above the form with spacing
      // bottom = container height - (form top relative to container) + spacing
      const bottomPosition = containerHeight - formTopRelative + spacing;
      
      // Set the bottom position
      setQuickStartBarBottom(`${bottomPosition}px`);
      
      // Set maxWidth to match chat bar width, but let content be fit-content
      // This allows the QuickStartBar to size naturally while preventing overflow
      const formWidth = formInnerDiv.offsetWidth;
      const containerWidth = container.offsetWidth;
      
      if (formWidth > 0 && containerWidth > 0) {
        // Calculate the percentage width the form uses relative to container
        const formWidthPercentage = (formWidth / containerWidth) * 100;
        
        // Set maxWidth to prevent overflow beyond chat bar width
        // But don't set width - let it be fit-content so content can be its natural size
        quickStartWrapper.style.width = 'fit-content';
        // Use pixel-based buffer for more reliable overhang prevention
        const bufferPixels = 2; // 20px buffer to prevent overhang
        const formWidthPixels = (formWidthPercentage / 100) * containerWidth;
        const maxWidthPixels = formWidthPixels - bufferPixels;
        quickStartWrapper.style.maxWidth = `${maxWidthPixels}px`; // Pixel-based buffer to prevent overhang0
        
        // Check if items are selected by looking for property/file pills or white background container
        // Only apply wrapper transform when items are selected (to avoid conflict with search bar positioning)
        const hasPropertyPill = quickStartWrapper.querySelector('[class*="bg-white"][class*="border"]') !== null;
        const hasSelectedItems = hasPropertyPill || 
          (quickStartWrapper.querySelector('div')?.style.backgroundColor === 'white' ||
           quickStartWrapper.querySelector('div')?.style.backgroundColor === 'rgb(255, 255, 255)');
        
        // Only apply transform positioning when items are selected
        // When nothing is selected, the inner container transform handles positioning
        if (hasSelectedItems) {
          // Detect smallest chat view (when not expanded, typically 450px fixed width)
          const isSmallestView = !isExpanded && formWidth <= 460; // 450px + small buffer
          
          if (isSmallestView) {
            // Shift left to prevent right overhang
            setQuickStartBarTransform('translateX(-58%)');
          } else {
            // Shift left slightly for all views to prevent right overhang
            setQuickStartBarTransform('translateX(-82%)');
          }
        } else {
          // No items selected - use default centering, let inner container handle positioning
          setQuickStartBarTransform('translateX(-58%)');
        }
        
        // This allows the QuickStartBar content to be as large as it needs to be
        // while still staying within the chat bar's width boundaries
      }
    };

    // Initial calculation with a small delay to ensure DOM is ready
    const timeoutId = setTimeout(calculatePosition, 0);

    // Use ResizeObserver to recalculate when dimensions change
    const resizeObserver = new ResizeObserver(() => {
      // Debounce resize updates
      setTimeout(calculatePosition, 10);
    });

    // Observe the container, form, and form's inner div
    if (chatInputContainerRef.current) {
      resizeObserver.observe(chatInputContainerRef.current);
    }
    if (chatFormRef.current) {
      resizeObserver.observe(chatFormRef.current);
      const formInnerDiv = chatFormRef.current.querySelector('div');
      if (formInnerDiv) {
        resizeObserver.observe(formInnerDiv);
      }
    }

    return () => {
      clearTimeout(timeoutId);
      resizeObserver.disconnect();
    };
  }, [isQuickStartBarVisible, isExpanded]); // Recalculate when visibility or expanded state changes
  
  // Lock width when property details panel opens in expanded chat
  React.useEffect(() => {
    if (isExpanded && isPropertyDetailsOpen) {
      lockedWidthRef.current = '35vw';
    }
  }, [isExpanded, isPropertyDetailsOpen]);
  
  // Calculate and notify parent of chat panel width changes
  React.useEffect(() => {
    if (onChatWidthChange && isVisible) {
      // Use locked width if available, otherwise calculate based on current state
      let chatWidth: number;
      if (isExpanded) {
        if (lockedWidthRef.current) {
          // Use locked width (convert vw to pixels)
          const vwValue = parseFloat(lockedWidthRef.current);
          chatWidth = window.innerWidth * (vwValue / 100);
        } else {
          // Normal calculation
          chatWidth = isPropertyDetailsOpen ? window.innerWidth * 0.35 : window.innerWidth * 0.5;
        }
      } else {
        chatWidth = 450; // Fixed 450px when collapsed
      }
      onChatWidthChange(chatWidth);
    } else if (onChatWidthChange && !isVisible) {
      // Chat is hidden, notify parent that width is 0
      onChatWidthChange(0);
    }
  }, [isExpanded, isVisible, isPropertyDetailsOpen, onChatWidthChange]);
  const hasInitializedAttachmentsRef = React.useRef(false);
  const attachedFilesRef = React.useRef<FileAttachmentData[]>([]);
  const abortControllerRef = React.useRef<AbortController | null>(null); // For cancelling streaming queries
  const [attachedFiles, setAttachedFiles] = React.useState<FileAttachmentData[]>(() => {
    const initial = initialAttachedFiles || [];
    if (initialAttachedFiles !== undefined && initialAttachedFiles.length > 0) {
      hasInitializedAttachmentsRef.current = true;
    }
    attachedFilesRef.current = initial;
    return initial;
  });
  
  // Update attachedFilesRef whenever attachedFiles state changes
  React.useEffect(() => {
    attachedFilesRef.current = attachedFiles;
  }, [attachedFiles]);

  // Function to stop streaming query
  const handleStopQuery = React.useCallback(() => {
    if (abortControllerRef.current) {
      abortControllerRef.current.abort();
      abortControllerRef.current = null;
      
      // Mark the current loading message as stopped
      setChatMessages(prev => {
        const updated = prev.map(msg => 
          msg.isLoading 
            ? { ...msg, isLoading: false }
            : msg
        );
        persistedChatMessagesRef.current = updated;
        return updated;
      });
    }
  }, []);
  
  // Expose getAttachments method via ref
  React.useImperativeHandle(ref, () => ({
    getAttachments: () => {
      return attachedFilesRef.current;
    }
  }), []);
  
  // Restore attachments when initialAttachedFiles prop changes
  const prevInitialAttachedFilesRef = React.useRef<FileAttachmentData[] | undefined>(initialAttachedFiles);
  React.useLayoutEffect(() => {
    const prevInitial = prevInitialAttachedFilesRef.current;
    prevInitialAttachedFilesRef.current = initialAttachedFiles;
    
    if (initialAttachedFiles !== undefined) {
      const currentIds = attachedFiles.map(f => f.id).sort().join(',');
      const newIds = initialAttachedFiles.map(f => f.id).sort().join(',');
      const isDifferent = currentIds !== newIds || attachedFiles.length !== initialAttachedFiles.length;
      const propChanged = prevInitial !== initialAttachedFiles;
      
      const shouldRestore = !hasInitializedAttachmentsRef.current || 
                           isDifferent || 
                           (attachedFiles.length === 0 && initialAttachedFiles.length > 0) ||
                           (propChanged && initialAttachedFiles.length > 0);
      
      if (shouldRestore) {
        setAttachedFiles(initialAttachedFiles);
        attachedFilesRef.current = initialAttachedFiles;
        hasInitializedAttachmentsRef.current = true;
      }
    }
  }, [initialAttachedFiles, attachedFiles]);
  const [isDraggingFile, setIsDraggingFile] = React.useState(false);
  const [isOverBin, setIsOverBin] = React.useState(false);
  const [draggedFileId, setDraggedFileId] = React.useState<string | null>(null);
  
  // Use document selection context
  const {
    selectedDocumentIds,
    isDocumentSelectionMode,
    toggleDocumentSelectionMode,
    clearSelectedDocuments,
    setDocumentSelectionMode
  } = useDocumentSelection();
  
  // Store queries with their attachments
  interface SubmittedQuery {
    text: string;
    attachments: FileAttachmentData[];
  }
  
  // Store messages (both queries and responses)
  interface ReasoningStep {
    step: string;
    message: string;
    details: any;
    timestamp: number;
  }

  interface CitationData {
    doc_id: string;
    original_filename: string;
    property_address: string;
    page_range: string;
    classification_type: string;
    source_chunks_metadata: Array<{
      content: string;
      chunk_index: number;
      page_number?: number;
      bbox?: {
        left: number;
        top: number;
        width: number;
        height: number;
        page: number;
      };
      vector_id?: string;
      similarity?: number;
    }>;
  }

  interface ChatMessage {
    id: string;
    type: 'query' | 'response';
    text: string;
    attachments?: FileAttachmentData[];
    propertyAttachments?: PropertyAttachmentData[];
    selectedDocumentIds?: string[]; // Document IDs selected when query was sent
    selectedDocumentNames?: string[]; // Document names for display
    isLoading?: boolean;
    reasoningSteps?: ReasoningStep[]; // Reasoning steps for this message
    citations?: Record<string, CitationData>; // NEW: Citations with bbox metadata
  }
  
  const [submittedQueries, setSubmittedQueries] = React.useState<SubmittedQuery[]>([]);
  const [chatMessages, setChatMessages] = React.useState<ChatMessage[]>([]);
  // Persist chat messages across panel open/close
  const persistedChatMessagesRef = React.useRef<ChatMessage[]>([]);
  // Track message IDs that existed when panel was last opened (for animation control)
  const restoredMessageIdsRef = React.useRef<Set<string>>(new Set());
  const MAX_FILES = 4;

<<<<<<< HEAD
  // Sync messages to bubble in real-time
  React.useEffect(() => {
    if (onMessagesUpdate && chatMessages.length > 0) {
      onMessagesUpdate(chatMessages);
    }
  }, [chatMessages, onMessagesUpdate]);
=======
  // NEW: Function to parse citations from text and replace with styled components
  const parseCitations = (text: string, citations?: Record<string, CitationData>): React.ReactNode[] => {
    if (!citations || Object.keys(citations).length === 0) {
      return [text];
    }

    // Pattern to match [1], [2], etc.
    const citationPattern = /\[(\d+)\]/g;
    const parts: React.ReactNode[] = [];
    let lastIndex = 0;
    let match;

    while ((match = citationPattern.exec(text)) !== null) {
      // Add text before citation
      if (match.index > lastIndex) {
        parts.push(text.substring(lastIndex, match.index));
      }

      const citationNum = match[1];
      const citationData = citations[citationNum];

      // Render citation as styled component
      parts.push(
        <span
          key={`citation-${match.index}-${citationNum}`}
          style={{
            display: 'inline-block',
            backgroundColor: '#E5E7EB', // Light grey
            color: '#6B7280', // Dark grey text
            borderRadius: '4px',
            padding: '2px 6px',
            fontSize: '11px',
            fontWeight: 500,
            lineHeight: '1.2',
            marginLeft: '2px',
            marginRight: '2px',
            verticalAlign: 'baseline',
            cursor: citationData ? 'pointer' : 'default',
            transition: 'background-color 0.2s',
          }}
          onMouseEnter={(e) => {
            if (citationData) {
              e.currentTarget.style.backgroundColor = '#D1D5DB';
            }
          }}
          onMouseLeave={(e) => {
            if (citationData) {
              e.currentTarget.style.backgroundColor = '#E5E7EB';
            }
          }}
          onClick={(e) => {
            if (citationData) {
              e.stopPropagation();
              console.log('📎 Citation clicked:', citationNum, citationData);
              // Phase 1: Open document in viewer
              handleCitationClick(citationData);
            }
          }}
          title={citationData ? `${citationData.original_filename} - ${citationData.property_address}` : undefined}
        >
          {citationNum}
        </span>
      );

      lastIndex = match.index + match[0].length;
    }

    // Add remaining text
    if (lastIndex < text.length) {
      parts.push(text.substring(lastIndex));
    }

    return parts.length > 0 ? parts : [text];
  };
  
  // Track which reasoning blocks are expanded (message ID -> boolean)
  const [expandedReasoningBlocks, setExpandedReasoningBlocks] = React.useState<Record<string, boolean>>({});
  const currentQueryIdRef = React.useRef<string | null>(null); // Track which query is currently processing
>>>>>>> 01bacda0
  
  // Use property selection context
  const { 
    isSelectionModeActive, 
    toggleSelectionMode, 
    setSelectionModeActive,
    propertyAttachments, 
    removePropertyAttachment,
    clearPropertyAttachments,
    addPropertyAttachment
  } = usePropertySelection();
  
  // Handle property selection
  const handlePropertySelect = React.useCallback((property: PropertyData) => {
    // Use the property selection context to add the property attachment
    addPropertyAttachment(property);
    
    // Close popup and clear search
    setShowPropertySearchPopup(false);
    setPropertySearchResults([]);
    setPropertySearchQuery("");
    
    // Remove the @property prefix from input if present
    const newInput = inputValue.replace(/@property\s+/i, '').trim();
    setInputValue(newInput);
  }, [inputValue, addPropertyAttachment]);
  
  // Use chat history context
  const { addChatToHistory, getChatById } = useChatHistory();
  
  // Track the last processed query from props to avoid duplicates
  const lastProcessedQueryRef = React.useRef<string>('');
  
  // Process query prop from SearchBar (when in map view)
  React.useEffect(() => {
    // Only process if:
    // 1. Query is provided and not empty
    // 2. Query is different from last processed query
    // 3. Panel is visible
    // 4. Query hasn't already been added to chat messages
    if (query && query.trim() && query !== lastProcessedQueryRef.current && isVisible) {
      const queryText = query.trim();
      
      // Check if this query is already in chat messages
      const isAlreadyAdded = chatMessages.some(msg => 
        msg.type === 'query' && msg.text === queryText
      );
      
      if (!isAlreadyAdded) {
        console.log('📥 SideChatPanel: Processing query from SearchBar:', queryText);
        lastProcessedQueryRef.current = queryText;
        
        // Get selected document IDs if selection mode was used
        const selectedDocIds = selectedDocumentIds.size > 0 
          ? Array.from(selectedDocumentIds) 
          : undefined;
        
        // Try to get document names from property attachments if available
        let selectedDocNames: string[] | undefined = undefined;
        if (selectedDocIds && selectedDocIds.length > 0 && propertyAttachments.length > 0) {
          // Get documents from the first property attachment
          const property = propertyAttachments[0].property as any;
          if (property?.propertyHub?.documents) {
            selectedDocNames = selectedDocIds
              .map(docId => {
                const doc = property.propertyHub.documents.find((d: any) => d.id === docId);
                return doc?.original_filename;
              })
              .filter((name): name is string => !!name);
          }
        }
        
        // Add query message to chat (similar to handleSubmit)
        const queryId = `query-${Date.now()}-${Math.random().toString(36).substr(2, 9)}`;
        const newQueryMessage: ChatMessage = {
          id: queryId,
          type: 'query',
          text: queryText,
          attachments: [...attachedFiles],
          propertyAttachments: [...propertyAttachments],
          selectedDocumentIds: selectedDocIds,
          selectedDocumentNames: selectedDocNames
        };
        
        setChatMessages(prev => {
          const updated = [...prev, newQueryMessage];
          persistedChatMessagesRef.current = updated;
          return updated;
        });
        
        // Add loading response message
        const loadingResponseId = `response-loading-${Date.now()}`;
        const loadingMessage: ChatMessage = {
          id: loadingResponseId,
          type: 'response',
          text: '',
          isLoading: true,
          reasoningSteps: [], // Initialize empty array for reasoning steps
          citations: {} // Initialize empty object for citations
        };
        setChatMessages(prev => {
          const updated = [...prev, loadingMessage];
          persistedChatMessagesRef.current = updated;
          return updated;
        });
        
        // Call LLM API to query documents (same logic as handleSubmit)
        (async () => {
          try {
            const propertyId = propertyAttachments.length > 0 
              ? String(propertyAttachments[0].propertyId) 
              : undefined;
            
            const messageHistory = chatMessages
              .filter(msg => (msg.type === 'query' || msg.type === 'response') && msg.text)
              .map(msg => ({
                role: msg.type === 'query' ? 'user' : 'assistant',
                content: msg.text || ''
              }));
            
            const documentIdsArray = selectedDocumentIds.size > 0 
              ? Array.from(selectedDocumentIds) 
              : undefined;
            
            const abortController = new AbortController();
            abortControllerRef.current = abortController;
            
            let accumulatedText = '';
            
            await backendApi.queryDocumentsStreamFetch(
              queryText,
              propertyId,
              messageHistory,
              `session_${Date.now()}`,
              // onToken: Stream each token as it arrives
              (token: string) => {
                accumulatedText += token;
                const responseMessage: ChatMessage = {
                  id: loadingResponseId,
                  type: 'response',
                  text: accumulatedText,
                  isLoading: true  // Still loading while streaming
                };
                
                setChatMessages(prev => {
                  const updated = prev.map(msg => 
                    msg.id === loadingResponseId 
                      ? responseMessage
                      : msg
                  );
                  persistedChatMessagesRef.current = updated;
                  return updated;
                });
              },
              // onComplete: Final response received
              (data: any) => {
                const finalText = data.summary || accumulatedText || "I found some information for you.";
                
                const responseMessage: ChatMessage = {
                  id: loadingResponseId,
                  type: 'response',
                  text: finalText,
                  isLoading: false,
                  citations: data.citations || {} // NEW: Store citations
                };
                
                setChatMessages(prev => {
                  const updated = prev.map(msg => 
                    msg.id === loadingResponseId 
                      ? responseMessage
                      : msg
                  );
                  persistedChatMessagesRef.current = updated;
                  return updated;
                });
              },
              // onError: Handle errors
              (error: string) => {
                console.error('❌ SideChatPanel: Streaming error:', error);
                
                const errorMessage: ChatMessage = {
                  id: loadingResponseId,
                  type: 'response',
                  text: error || 'Sorry, I encountered an error processing your query.',
                  isLoading: false
                };
                
                setChatMessages(prev => {
                  const updated = prev.map(msg => 
                    msg.id === loadingResponseId 
                      ? errorMessage
                      : msg
                  );
                  persistedChatMessagesRef.current = updated;
                  return updated;
                });
              },
              undefined, // onStatus (optional)
              abortController.signal, // abortSignal
              documentIdsArray, // documentIds
              // onReasoningStep: Handle reasoning step events
              (step: { step: string; message: string; details: any }) => {
                console.log('🟡 SideChatPanel: Received reasoning step:', step);
                
                setChatMessages(prev => {
                  const updated = prev.map(msg => {
                    if (msg.id === loadingResponseId) {
                      const existingSteps = msg.reasoningSteps || [];
                      const existingIndex = existingSteps.findIndex(s => s.step === step.step);
                      const newStep: ReasoningStep = {
                        ...step,
                        timestamp: Date.now()
                      };
                      
                      if (existingIndex >= 0) {
                        // Update existing step
                        const updatedSteps = [...existingSteps];
                        updatedSteps[existingIndex] = newStep;
                        return { ...msg, reasoningSteps: updatedSteps };
                      } else {
                        // Add new step - keep reasoning block expanded while adding steps
                        setExpandedReasoningBlocks(prev => ({
                          ...prev,
                          [loadingResponseId]: true
                        }));
                        return { ...msg, reasoningSteps: [...existingSteps, newStep] };
                      }
                    }
                    return msg;
                  });
                  persistedChatMessagesRef.current = updated;
                  return updated;
                });
              }
            );
          } catch (error: any) {
            if (error.name === 'AbortError') {
              console.log('Query aborted');
              return;
            }
            console.error('Error querying documents:', error);
            setChatMessages(prev => {
              const updated = prev.map(msg => 
                msg.id === loadingResponseId
                  ? { ...msg, text: 'Sorry, I encountered an error processing your query.', isLoading: false }
                  : msg
              );
              persistedChatMessagesRef.current = updated;
              return updated;
            });
          }
        })();
      }
    }
  }, [query, isVisible, chatMessages, attachedFiles, propertyAttachments, selectedDocumentIds]);
  
  const inputRef = React.useRef<HTMLTextAreaElement>(null);
  const fileInputRef = React.useRef<HTMLInputElement>(null);
  const contentAreaRef = React.useRef<HTMLDivElement>(null);
  const panelRef = React.useRef<HTMLDivElement>(null);
  const initialScrollHeightRef = React.useRef<number | null>(null);
  const isDeletingRef = React.useRef(false);
  
  // Use shared preview context
  const {
    addPreviewFile
  } = usePreview();

  // Phase 1: Handle citation click - fetch document and open in viewer
  const handleCitationClick = React.useCallback(async (citationData: CitationData) => {
    try {
      const backendUrl = import.meta.env.VITE_BACKEND_URL || 'http://localhost:5002';
      const docId = citationData.doc_id;
      
      if (!docId) {
        console.error('❌ Citation missing doc_id:', citationData);
        toast({
          title: "Error",
          description: "Document ID not found in citation",
          variant: "destructive",
        });
        return;
      }

      console.log('📎 Opening document from citation:', citationData.original_filename, 'doc_id:', docId);

      // Fetch document using document_id
      const downloadUrl = `${backendUrl}/api/files/download?document_id=${docId}`;
      
      const response = await fetch(downloadUrl, {
        credentials: 'include'
      });

      if (!response.ok) {
        throw new Error(`Failed to download document: ${response.status} ${response.statusText}`);
      }

      const blob = await response.blob();
      
      // Determine file type from blob or citation data
      const fileType = blob.type || 'application/pdf';
      
      // Create File object from blob
      const file = new File([blob], citationData.original_filename || 'document.pdf', {
        type: fileType
      });

      // Convert to FileAttachmentData format for DocumentPreviewModal
      const fileData: FileAttachmentData = {
        id: docId, // Use doc_id as the file ID
        file: file,
        name: citationData.original_filename || 'document.pdf',
        type: fileType,
        size: blob.size
      };

      // Extract highlight metadata from citation (first chunk with bbox)
      let highlightData: { bbox: { left: number; top: number; width: number; height: number; page: number }; fileId: string } | undefined;
      
      if (citationData.source_chunks_metadata && citationData.source_chunks_metadata.length > 0) {
        // Find first chunk with valid bbox
        const chunkWithBbox = citationData.source_chunks_metadata.find(
          (chunk) => chunk.bbox && chunk.bbox.page && chunk.bbox.left !== undefined
        );
        
        if (chunkWithBbox && chunkWithBbox.bbox) {
          highlightData = {
            fileId: docId,
            bbox: {
              left: chunkWithBbox.bbox.left,
              top: chunkWithBbox.bbox.top,
              width: chunkWithBbox.bbox.width,
              height: chunkWithBbox.bbox.height,
              page: chunkWithBbox.bbox.page || chunkWithBbox.page_number || 1
            }
          };
          console.log('📎 Highlight data extracted:', highlightData);
        }
      }

      // Open document in preview modal with highlight
      addPreviewFile(fileData, highlightData);
      
      console.log('✅ Document opened in viewer:', citationData.original_filename, highlightData ? 'with highlight' : 'without highlight');
    } catch (error: any) {
      console.error('❌ Error opening citation document:', error);
      toast({
        title: "Error",
        description: error.message || "Failed to open document",
        variant: "destructive",
      });
    }
  }, [addPreviewFile, toast]);

  // Initialize textarea height on mount
  React.useEffect(() => {
    if (inputRef.current) {
      inputRef.current.style.height = 'auto';
      const initialHeight = inputRef.current.scrollHeight;
      initialScrollHeightRef.current = initialHeight;
      inputRef.current.style.height = `${initialHeight}px`;
    }
  }, []);

  // Add custom scrollbar styling and animations for WebKit browsers (Chrome, Safari, Edge)
  React.useEffect(() => {
    const style = document.createElement('style');
    style.id = 'sidechat-scrollbar-style';
    style.textContent = `
      .sidechat-scroll::-webkit-scrollbar {
        width: 6px;
      }
      .sidechat-scroll::-webkit-scrollbar-track {
        background: transparent;
      }
      .sidechat-scroll::-webkit-scrollbar-thumb {
        background: rgba(0, 0, 0, 0.1);
        border-radius: 3px;
      }
      .sidechat-scroll::-webkit-scrollbar-thumb:hover {
        background: rgba(0, 0, 0, 0.15);
      }
      @keyframes pulse {
        0%, 100% {
          opacity: 0.4;
        }
        50% {
          opacity: 1;
        }
      }
      @keyframes rotateRing {
        0% {
          transform: rotateX(45deg) rotateY(-45deg) rotateZ(0deg);
        }
        50% {
          transform: rotateX(45deg) rotateY(-45deg) rotateZ(180deg);
        }
        100% {
          transform: rotateX(45deg) rotateY(-45deg) rotateZ(360deg);
        }
      }
      @keyframes rotateAtom {
        from {
          transform: rotateY(0deg);
        }
        to {
          transform: rotateY(360deg);
        }
      }
      @keyframes rotateGlobe {
        from {
          transform: rotateX(0deg) rotateY(0deg);
        }
        to {
          transform: rotateX(360deg) rotateY(360deg);
        }
      }
    `;
    if (!document.getElementById('sidechat-scrollbar-style')) {
      document.head.appendChild(style);
    }
    return () => {
      const existingStyle = document.getElementById('sidechat-scrollbar-style');
      if (existingStyle && !document.querySelector('.sidechat-scroll')) {
        existingStyle.remove();
      }
    };
  }, []);

  // Generate mock AI response based on query

  // Restore persisted messages when panel becomes visible
  React.useEffect(() => {
    if (isVisible) {
      // If restoreChatId is provided, restore that chat from history
      if (restoreChatId) {
        const chat = getChatById(restoreChatId);
        if (chat && chat.messages) {
          // Convert history messages to ChatMessage format
          const restoredMessages: ChatMessage[] = chat.messages.map((msg: any) => ({
            id: `restored-${Date.now()}-${Math.random().toString(36).substr(2, 9)}`,
            type: msg.role === 'user' ? 'query' : 'response',
            text: msg.content || '',
            attachments: msg.attachments || [],
            propertyAttachments: msg.propertyAttachments || [],
            isLoading: false
          }));
          
          setChatMessages(restoredMessages);
          persistedChatMessagesRef.current = restoredMessages;
          restoredMessageIdsRef.current = new Set(restoredMessages.map(m => m.id));
          return;
        }
      }
      
      // If we have persisted messages, restore them (no animation)
      // BUT only if we're not starting a fresh chat (check if query is empty and no persisted messages)
      if (persistedChatMessagesRef.current.length > 0 && (!query || !query.trim())) {
        setChatMessages(persistedChatMessagesRef.current);
        // Track which messages were restored so they don't animate
        restoredMessageIdsRef.current = new Set(persistedChatMessagesRef.current.map(m => m.id));
        return;
      }
      
      // If persisted messages exist but we have a new query, clear them (new chat scenario)
      // BUT only if we don't already have chat messages (to avoid clearing messages with property attachments)
      if (persistedChatMessagesRef.current.length > 0 && query && query.trim() && chatMessages.length === 0) {
        persistedChatMessagesRef.current = [];
        restoredMessageIdsRef.current = new Set();
      }
      
      // If query is empty and we have no persisted messages, ensure panel is empty
      // BUT only if we don't already have chat messages (to avoid clearing messages with property attachments)
      if ((!query || !query.trim()) && persistedChatMessagesRef.current.length === 0 && chatMessages.length === 0) {
        setChatMessages([]);
        return;
      }
      
      // Don't re-initialize if we already have messages (to preserve property attachments)
      if (chatMessages.length > 0) {
        return;
      }
      
      // Initialize with new query if provided
      if (query && query.trim()) {
        const queryText = query.trim();
        const queryId = `query-${Date.now()}`;
        
        // Include property attachments from context if they exist
        // Create a deep copy to ensure they persist even if context is cleared
        const initialPropertyAttachments = propertyAttachments.length > 0 
          ? propertyAttachments.map(p => ({ ...p, property: { ...p.property } }))
          : undefined;
        
        console.log('📥 SideChatPanel: Initializing with query:', {
          text: queryText,
          propertyAttachments: initialPropertyAttachments?.length || 0,
          propertyAttachmentsData: initialPropertyAttachments
        });
        
        // Get selected document IDs if selection mode was used
        const initialSelectedDocIds = selectedDocumentIds.size > 0 
          ? Array.from(selectedDocumentIds) 
          : undefined;
        
        // Try to get document names from property attachments if available
        let initialSelectedDocNames: string[] | undefined = undefined;
        if (initialSelectedDocIds && initialSelectedDocIds.length > 0 && initialPropertyAttachments && initialPropertyAttachments.length > 0) {
          // Get documents from the first property attachment
          const property = initialPropertyAttachments[0].property as any;
          if (property?.propertyHub?.documents) {
            initialSelectedDocNames = initialSelectedDocIds
              .map(docId => {
                const doc = property.propertyHub.documents.find((d: any) => d.id === docId);
                return doc?.original_filename;
              })
              .filter((name): name is string => !!name);
          }
        }
        
        // Add query message
        const initialMessage: ChatMessage = {
          id: queryId,
          type: 'query',
          text: queryText,
          attachments: [],
          propertyAttachments: initialPropertyAttachments,
          selectedDocumentIds: initialSelectedDocIds,
          selectedDocumentNames: initialSelectedDocNames
        };
        
        setChatMessages([initialMessage]);
        persistedChatMessagesRef.current = [initialMessage];
        // Track this message so it doesn't animate on restore
        restoredMessageIdsRef.current = new Set([initialMessage.id]);
        
        // Clear property attachments after they've been included in the initial message
        // This ensures they're available when the panel initializes, but cleared after
        // BUT only clear if this is a new initialization, not if we're restoring or have existing messages
        if (initialPropertyAttachments && initialPropertyAttachments.length > 0 && chatMessages.length === 0) {
          setTimeout(() => {
            clearPropertyAttachments();
            // Turn off selection mode after clearing attachments
            setSelectionModeActive(false);
          }, 200); // Small delay to ensure the message is rendered
        }
        
        // Add loading response message
        const loadingResponseId = `response-loading-${Date.now()}`;
        const loadingMessage: ChatMessage = {
          id: loadingResponseId,
          type: 'response',
          text: '',
          isLoading: true,
          reasoningSteps: [], // Initialize empty array for reasoning steps
          citations: {} // Initialize empty object for citations
        };
        setChatMessages(prev => {
          const updated = [...prev, loadingMessage];
          persistedChatMessagesRef.current = updated;
          return updated;
        });
        
        // Call LLM API for initial query
        (async () => {
          try {
            // Extract property_id from property attachments (first one if multiple)
            const propertyId = initialPropertyAttachments && initialPropertyAttachments.length > 0
              ? String(initialPropertyAttachments[0].propertyId)
              : undefined;
            
            console.log('📤 SideChatPanel: Calling LLM API for initial query:', {
              query: queryText,
              propertyId,
              messageHistoryLength: 0
            });
            
            // Use streaming API for real-time token-by-token updates
            let accumulatedText = '';
            
            // Create AbortController for this query
            const abortController = new AbortController();
            abortControllerRef.current = abortController;
            
            // Convert selected document IDs to array for initial query
            const initialDocumentIds = selectedDocumentIds.size > 0 
              ? Array.from(selectedDocumentIds) 
              : undefined;
            
            if (initialDocumentIds && initialDocumentIds.length > 0) {
              console.log(`📄 SideChatPanel: Query with ${initialDocumentIds.length} document filter(s)`);
            }
            
            await backendApi.queryDocumentsStreamFetch(
              queryText,
              propertyId,
              [], // No message history for initial query
              `session_${Date.now()}`,
              // onToken: Stream each token as it arrives
              (token: string) => {
                accumulatedText += token;
                const responseMessage: ChatMessage = {
                  id: loadingResponseId,
                  type: 'response',
                  text: accumulatedText,
                  isLoading: true  // Still loading while streaming
                };
                
                setChatMessages(prev => {
                  const updated = prev.map(msg => 
                    msg.id === loadingResponseId 
                      ? responseMessage
                      : msg
                  );
                  persistedChatMessagesRef.current = updated;
                  return updated;
                });
              },
              // onComplete: Final response received
              (data: any) => {
                const finalText = data.summary || accumulatedText || "I found some information for you.";
                
                console.log('✅ SideChatPanel: LLM streaming complete for initial query:', {
                  summary: finalText.substring(0, 100),
                  documentsFound: data.relevant_documents?.length || 0,
                  citations: data.citations ? Object.keys(data.citations).length : 0
                });
                
                const responseMessage: ChatMessage = {
                  id: loadingResponseId,
                  type: 'response',
                  text: finalText,
                  isLoading: false,
                  citations: data.citations || {} // NEW: Store citations
                };
                
                setChatMessages(prev => {
                  const updated = prev.map(msg => 
                    msg.id === loadingResponseId 
                      ? responseMessage
                      : msg
                  );
                  persistedChatMessagesRef.current = updated;
                  return updated;
                });
              },
              // onError: Handle errors
              (error: string) => {
                console.error('❌ SideChatPanel: Streaming error for initial query:', error);
                
                const errorMessage: ChatMessage = {
                  id: loadingResponseId,
                  type: 'response',
                  text: `Sorry, I encountered an error while processing your query. Please try again or contact support if the issue persists. Error: ${error}`,
                  isLoading: false
                };
                
                setChatMessages(prev => {
                  const updated = prev.map(msg => 
                    msg.id === loadingResponseId 
                      ? errorMessage
                      : msg
                  );
                  persistedChatMessagesRef.current = updated;
                  return updated;
                });
                
                toast({
                  description: 'Failed to get AI response. Please try again.',
                  duration: 5000,
                  variant: 'destructive',
                });
              },
              // onStatus: Show status messages
              (message: string) => {
                console.log('📊 SideChatPanel: Status:', message);
              },
              // abortSignal: Pass abort signal for cancellation
              abortController.signal,
              // documentIds: Pass selected document IDs to filter search
              initialDocumentIds,
              // onReasoningStep: Handle reasoning step events
              (step: { step: string; message: string; details: any }) => {
                console.log('🟡 SideChatPanel: Received reasoning step:', step);
                
                setChatMessages(prev => {
                  const updated = prev.map(msg => {
                    if (msg.id === loadingResponseId) {
                      const existingSteps = msg.reasoningSteps || [];
                      const existingIndex = existingSteps.findIndex(s => s.step === step.step);
                      const newStep: ReasoningStep = {
                        ...step,
                        timestamp: Date.now()
                      };
                      
                      if (existingIndex >= 0) {
                        // Update existing step
                        const updatedSteps = [...existingSteps];
                        updatedSteps[existingIndex] = newStep;
                        return { ...msg, reasoningSteps: updatedSteps };
                      } else {
                        // Add new step - keep reasoning block expanded while adding steps
                        setExpandedReasoningBlocks(prev => ({
                          ...prev,
                          [loadingResponseId]: true
                        }));
                        return { ...msg, reasoningSteps: [...existingSteps, newStep] };
                      }
                    }
                    return msg;
                  });
                  persistedChatMessagesRef.current = updated;
                  return updated;
                });
              }
            );
            
            // Clear abort controller on completion
            abortControllerRef.current = null;
          } catch (error) {
            abortControllerRef.current = null;
            // Don't log error if it was aborted
            if (error instanceof Error && error.message !== 'Request aborted') {
              console.error('❌ SideChatPanel: Error calling LLM API for initial query:', error);
            }
            
            // Show error message instead of mock response
            const errorMessage: ChatMessage = {
              id: `response-${Date.now()}`,
              type: 'response',
              text: `Sorry, I encountered an error while processing your query. Please try again or contact support if the issue persists. Error: ${error instanceof Error ? error.message : 'Unknown error'}`,
              isLoading: false
            };
            
            setChatMessages(prev => {
              const updated = prev.map(msg => 
                msg.id === loadingResponseId 
                  ? errorMessage
                  : msg
              );
              persistedChatMessagesRef.current = updated;
              return updated;
            });
            
            // Show error toast
            toast({
              description: 'Failed to get AI response. Please try again.',
              duration: 5000,
              variant: 'destructive',
            });
          }
        })();
      }
    }
  }, [isVisible, query, restoreChatId, getChatById]);

  // Auto-scroll to bottom when new messages are added (ChatGPT-like behavior)
  React.useEffect(() => {
    if (contentAreaRef.current && chatMessages.length > 0) {
      // Small delay to ensure DOM has updated
      setTimeout(() => {
        if (contentAreaRef.current) {
          contentAreaRef.current.scrollTop = contentAreaRef.current.scrollHeight;
        }
      }, 100);
    }
  }, [chatMessages]);


  // Handle textarea change with auto-resize logic
  const handleTextareaChange = (e: React.ChangeEvent<HTMLTextAreaElement>) => {
    const value = e.target.value;
    const cursorPos = e.target.selectionStart;
    
    setInputValue(value);
    
    // Always stay in multi-line layout, just adjust height
    if (inputRef.current) {
      inputRef.current.style.height = 'auto';
      const scrollHeight = inputRef.current.scrollHeight;
      const maxHeight = 120;
      const newHeight = Math.min(scrollHeight, maxHeight);
      inputRef.current.style.height = `${newHeight}px`;
      inputRef.current.style.overflowY = scrollHeight > maxHeight ? 'auto' : 'hidden';
      inputRef.current.style.minHeight = '24px';
      
      if (!isDeletingRef.current && cursorPos !== null) {
        inputRef.current.setSelectionRange(cursorPos, cursorPos);
      }
    }
  };

  const handleFileUpload = React.useCallback((file: File) => {
    console.log('📎 SideChatPanel: handleFileUpload called with file:', file.name);
    
    // Check if we've reached the maximum number of files
    if (attachedFiles.length >= MAX_FILES) {
      console.warn(`⚠️ Maximum of ${MAX_FILES} files allowed`);
      toast({
        description: `Maximum of ${MAX_FILES} files allowed. Please remove a file before adding another.`,
        duration: 3000,
      });
      return;
    }
    
    const fileData: FileAttachmentData = {
      id: `file-${Date.now()}-${Math.random().toString(36).substr(2, 9)}`,
      file,
      name: file.name,
      type: file.type,
      size: file.size
    };
    
    // Preload blob URL immediately (Instagram-style preloading)
    const preloadBlobUrl = () => {
      try {
        console.log('🚀 Preloading blob URL for attachment:', file.name);
        const blobUrl = URL.createObjectURL(file);
        
        // Store preloaded blob URL in global cache
        if (!(window as any).__preloadedAttachmentBlobs) {
          (window as any).__preloadedAttachmentBlobs = {};
        }
        (window as any).__preloadedAttachmentBlobs[fileData.id] = blobUrl;
        
        console.log(`✅ Preloaded blob URL for attachment ${fileData.id}`);
      } catch (error) {
        console.error('❌ Error preloading blob URL:', error);
      }
    };
    
    // Preload immediately
    preloadBlobUrl();
    
    setAttachedFiles(prev => {
      const updated = [...prev, fileData];
      attachedFilesRef.current = updated; // Update ref immediately
      return updated;
    });
    console.log('✅ SideChatPanel: File attached:', fileData, `(${attachedFiles.length + 1}/${MAX_FILES})`);
  }, [attachedFiles.length]);

  // Handle opening document selection mode
  const handleOpenDocumentSelection = React.useCallback(() => {
    toggleDocumentSelectionMode();
  }, [toggleDocumentSelectionMode]);

  const handleRemoveFile = React.useCallback((fileId: string) => {
    setAttachedFiles(prev => {
      const updated = prev.filter(f => f.id !== fileId);
      attachedFilesRef.current = updated; // Update ref immediately
      return updated;
    });
    
    // Clean up blob URL if it exists
    if ((window as any).__preloadedAttachmentBlobs?.[fileId]) {
      URL.revokeObjectURL((window as any).__preloadedAttachmentBlobs[fileId]);
      delete (window as any).__preloadedAttachmentBlobs[fileId];
    }
  }, []);


  const handleFileSelect = (e: React.ChangeEvent<HTMLInputElement>) => {
    const file = e.target.files?.[0];
    if (file) {
      handleFileUpload(file);
    }
    // Reset input so same file can be selected again
    if (fileInputRef.current) {
      fileInputRef.current.value = '';
    }
  };

  const handleSubmit = (e: React.FormEvent) => {
    e.preventDefault();
    const submitted = inputValue.trim();
    if ((submitted || attachedFiles.length > 0 || propertyAttachments.length > 0) && !isSubmitted && onQuerySubmit) {
      setIsSubmitted(true);
      
      // Create a copy of attachments to store with the query
      const attachmentsToStore = [...attachedFiles];
      const propertiesToStore = [...propertyAttachments];
      
      console.log('📤 SideChatPanel: Submitting query with:', {
        text: submitted,
        fileAttachments: attachmentsToStore.length,
        propertyAttachments: propertiesToStore.length,
        propertyAttachmentsData: propertiesToStore
      });
      
      // Add query with attachments to the submitted queries list (for backward compatibility)
      setSubmittedQueries(prev => [...prev, { 
        text: submitted || '', 
        attachments: attachmentsToStore 
      }]);
      
      // Get selected document IDs and names if selection mode was used
      const selectedDocIds = selectedDocumentIds.size > 0 
        ? Array.from(selectedDocumentIds) 
        : undefined;
      
      // Try to get document names from property attachments if available
      let selectedDocNames: string[] | undefined = undefined;
      if (selectedDocIds && selectedDocIds.length > 0 && propertiesToStore.length > 0) {
        // Get documents from the first property attachment
        const property = propertiesToStore[0].property as any;
        if (property?.propertyHub?.documents) {
          selectedDocNames = selectedDocIds
            .map(docId => {
              const doc = property.propertyHub.documents.find((d: any) => d.id === docId);
              return doc?.original_filename;
            })
            .filter((name): name is string => !!name);
        }
      }
      
      // Add query message to chat
      const queryId = `query-${Date.now()}-${Math.random().toString(36).substr(2, 9)}`;
      const newQueryMessage = {
        id: queryId,
        type: 'query' as const,
        text: submitted || '',
        attachments: attachmentsToStore,
        propertyAttachments: propertiesToStore, // Always include, even if empty array
        selectedDocumentIds: selectedDocIds,
        selectedDocumentNames: selectedDocNames
      };
      
      console.log('💬 SideChatPanel: Adding query message:', newQueryMessage);
      console.log('🔍 SideChatPanel: Property attachments in message:', newQueryMessage.propertyAttachments);
      
      setChatMessages(prev => {
        const updated = [...prev, newQueryMessage];
        persistedChatMessagesRef.current = updated;
        console.log('📋 SideChatPanel: Updated chatMessages:', updated);
        return updated;
      });
      
      // Add loading response message
      const loadingResponseId = `response-loading-${Date.now()}`;
      const loadingMessage: ChatMessage = {
        id: loadingResponseId,
        type: 'response',
        text: '',
        isLoading: true,
        reasoningSteps: [] // Initialize empty array for reasoning steps
      };
      setChatMessages(prev => {
        const updated = [...prev, loadingMessage];
        persistedChatMessagesRef.current = updated;
        return updated;
      });
      
      // Initialize reasoning steps tracking for this query
      currentQueryIdRef.current = loadingResponseId;
      // Expand reasoning block by default for new queries
      setExpandedReasoningBlocks(prev => ({
        ...prev,
        [loadingResponseId]: true
      }));
      
      // Call LLM API to query documents
      (async () => {
        try {
          // Extract property_id from property attachments (first one if multiple)
          const propertyId = propertiesToStore.length > 0 
            ? String(propertiesToStore[0].propertyId) 
            : undefined;
          
          // Build message history from previous messages (excluding the current one)
          const messageHistory = chatMessages
            .filter(msg => (msg.type === 'query' || msg.type === 'response') && msg.text)
            .map(msg => ({
              role: msg.type === 'query' ? 'user' : 'assistant',
              content: msg.text || ''
            }));
          
          console.log('📤 SideChatPanel: Calling LLM API with:', {
            query: submitted,
            propertyId,
            messageHistoryLength: messageHistory.length
          });
          
          // Use streaming API for real-time token-by-token updates
          let accumulatedText = '';
          
          // Create AbortController for this query
          const abortController = new AbortController();
          abortControllerRef.current = abortController;
          
          // Convert selected document IDs to array
          const documentIdsArray = selectedDocumentIds.size > 0 
            ? Array.from(selectedDocumentIds) 
            : undefined;
          
          if (documentIdsArray && documentIdsArray.length > 0) {
            console.log(`📄 SideChatPanel: Query with ${documentIdsArray.length} document filter(s)`);
          }
          
          await backendApi.queryDocumentsStreamFetch(
            submitted || '',
            propertyId,
            messageHistory,
            `session_${Date.now()}`,
            // onToken: Stream each token as it arrives
            (token: string) => {
              accumulatedText += token;
              setChatMessages(prev => {
                const existingMessage = prev.find(msg => msg.id === loadingResponseId);
                const responseMessage: ChatMessage = {
                  id: loadingResponseId,
                  type: 'response',
                  text: accumulatedText,
                  isLoading: true,  // Still loading while streaming
                  reasoningSteps: existingMessage?.reasoningSteps || [] // Preserve reasoning steps
                };
                
                const updated = prev.map(msg => 
                  msg.id === loadingResponseId 
                    ? responseMessage
                    : msg
                );
                persistedChatMessagesRef.current = updated;
                return updated;
              });
            },
            // onComplete: Final response received
            (data: any) => {
              const finalText = data.summary || accumulatedText || "I found some information for you.";
              
              console.log('✅ SideChatPanel: LLM streaming complete:', {
                summary: finalText.substring(0, 100),
                documentsFound: data.relevant_documents?.length || 0,
                citations: data.citations ? Object.keys(data.citations).length : 0
              });
              
              setChatMessages(prev => {
                const existingMessage = prev.find(msg => msg.id === loadingResponseId);
                const responseMessage: ChatMessage = {
                  id: loadingResponseId,
                  type: 'response',
                  text: finalText,
                  isLoading: false,
                  reasoningSteps: existingMessage?.reasoningSteps || [], // Preserve reasoning steps
                  citations: data.citations || {} // NEW: Store citations with bbox metadata
                };
                
                const updated = prev.map(msg => 
                  msg.id === loadingResponseId 
                    ? responseMessage
                    : msg
                );
                persistedChatMessagesRef.current = updated;
                return updated;
              });
              
              // Keep reasoning steps in the message - don't clear them
              currentQueryIdRef.current = null;
            },
            // onError: Handle errors
            (error: string) => {
              console.error('❌ SideChatPanel: Streaming error:', error);
              
              setChatMessages(prev => {
                const existingMessage = prev.find(msg => msg.id === loadingResponseId);
                const errorMessage: ChatMessage = {
                  id: loadingResponseId,
                  type: 'response',
                  text: `Sorry, I encountered an error while processing your query. Please try again or contact support if the issue persists. Error: ${error}`,
                  isLoading: false,
                  reasoningSteps: existingMessage?.reasoningSteps || [] // Preserve reasoning steps
                };
                
                const updated = prev.map(msg => 
                  msg.id === loadingResponseId 
                    ? errorMessage
                    : msg
                );
                persistedChatMessagesRef.current = updated;
                return updated;
              });
              
              toast({
                description: 'Failed to get AI response. Please try again.',
                duration: 5000,
                variant: 'destructive',
              });
            },
            // onStatus: Show status messages
            (message: string) => {
              console.log('📊 SideChatPanel: Status:', message);
              // Optionally show status in UI
            },
            // abortSignal: Pass abort signal for cancellation
            abortController.signal,
            // documentIds: Pass selected document IDs to filter search
            documentIdsArray,
            // onReasoningStep: Handle reasoning step events
            (step: { step: string; message: string; details: any }) => {
              console.log('🟡 SideChatPanel: Received reasoning step:', step);
              console.log('🟡 SideChatPanel: Looking for message with ID:', loadingResponseId);
              
              // Store reasoning steps in the message itself
              setChatMessages(prev => {
                console.log('🟡 SideChatPanel: Current messages:', prev.map(m => ({ id: m.id, hasReasoning: !!m.reasoningSteps })));
                
                const updated = prev.map(msg => {
                  if (msg.id === loadingResponseId) {
                    console.log('🟡 SideChatPanel: Found matching message, updating reasoning steps');
                    const existingSteps = msg.reasoningSteps || [];
                    const existingIndex = existingSteps.findIndex(s => s.step === step.step);
                    const newStep: ReasoningStep = {
                      ...step,
                      timestamp: Date.now()
                    };
                    
                    if (existingIndex >= 0) {
                      // Update existing step
                      const updatedSteps = [...existingSteps];
                      updatedSteps[existingIndex] = newStep;
                      console.log('🟡 SideChatPanel: Updated existing reasoning step:', step.step);
                      return { ...msg, reasoningSteps: updatedSteps };
                    } else {
                      // Add new step - keep reasoning block expanded while adding steps
                      setExpandedReasoningBlocks(prev => ({
                        ...prev,
                        [loadingResponseId]: true
                      }));
                      console.log('🟡 SideChatPanel: Added new reasoning step:', step.step, 'Total steps:', existingSteps.length + 1);
                      return { ...msg, reasoningSteps: [...existingSteps, newStep] };
                    }
                  }
                  return msg;
                });
                
                console.log('🟡 SideChatPanel: Updated messages with reasoning steps');
                return updated;
              });
            }
          );
          
          // Clear abort controller on completion
          abortControllerRef.current = null;
        } catch (error) {
          abortControllerRef.current = null;
          // Don't log error if it was aborted
          if (error instanceof Error && error.message !== 'Request aborted') {
            console.error('❌ SideChatPanel: Error calling LLM API:', error);
          }
          
          // Show error message instead of mock response
          const errorMessage: ChatMessage = {
            id: `response-${Date.now()}`,
            type: 'response',
            text: `Sorry, I encountered an error while processing your query. Please try again or contact support if the issue persists. Error: ${error instanceof Error ? error.message : 'Unknown error'}`,
            isLoading: false
          };
          
          setChatMessages(prev => {
            const updated = prev.map(msg => 
              msg.id === loadingResponseId 
                ? errorMessage
                : msg
            );
            persistedChatMessagesRef.current = updated;
            return updated;
          });
          
          // Show error toast
          toast({
            description: 'Failed to get AI response. Please try again.',
            duration: 5000,
            variant: 'destructive',
          });
        }
      })();
      
      // Submit the query text (attachments can be handled separately if needed)
      onQuerySubmit(submitted);
      setInputValue("");
      setAttachedFiles([]); // Clear attachments after submit
      
      // Clear property attachments after they've been stored in the message
      // Use a small delay to ensure the message is fully rendered first
      if (propertiesToStore.length > 0) {
        setTimeout(() => {
          clearPropertyAttachments();
          setSelectionModeActive(false);
        }, 100); // Small delay to ensure message is rendered
      }
      setIsSubmitted(false);
      // Don't switch setIsMultiLine(false) - stay in multi-line layout
      
      // Reset textarea
      if (inputRef.current) {
        const initialHeight = initialScrollHeightRef.current ?? 24;
        inputRef.current.style.height = `${initialHeight}px`;
        inputRef.current.style.overflowY = '';
        inputRef.current.style.overflow = '';
      }
    }
  };
  
  const hasContent = inputValue.trim().length > 0;
  return (
    <AnimatePresence>
      {isVisible && (
        <motion.div
          key="side-chat-panel"
          ref={panelRef}
          initial={{ x: -400, opacity: 0 }}
          animate={{ 
            x: 0, 
            opacity: 1
          }}
          exit={{ x: -400, opacity: 0 }}
          transition={{ 
            duration: 0.2,
            ease: [0.4, 0, 0.2, 1]
          }}
          layout
          className="fixed top-0 bottom-0 z-30"
          style={{
            left: `${sidebarWidth}px`, // Always positioned after sidebar
            width: isExpanded 
              ? (lockedWidthRef.current || (isPropertyDetailsOpen ? '35vw' : '50vw')) // Use locked width if available, otherwise calculate
              : '450px', // Fixed width when collapsed
            backgroundColor: '#F9F9F9',
            boxShadow: isExpanded ? '2px 0 16px rgba(0, 0, 0, 0.15)' : '2px 0 8px rgba(0, 0, 0, 0.1)',
            transition: 'width 0.35s cubic-bezier(0.4, 0, 0.2, 1), box-shadow 0.35s cubic-bezier(0.4, 0, 0.2, 1)', // Smooth transition matching map clip-path animation
            willChange: 'width', // Optimize for smooth width changes
            backfaceVisibility: 'hidden', // Prevent flickering
            transform: 'translateZ(0)' // Force GPU acceleration
          }}
        >
          {/* Panel content will go here */}
          <div className="h-full flex flex-col">
            {/* Header */}
            <div className="p-4 relative" style={{ backgroundColor: '#F9F9F9', borderBottom: 'none' }}>
              <div className="flex items-center justify-between">
                <button
                  onClick={onSidebarToggle}
                  className="w-11 h-11 lg:w-13 lg:h-13 flex items-center justify-center text-gray-500 hover:text-gray-700 hover:bg-gray-100 rounded-lg transition-all duration-200"
                  title="Toggle sidebar"
                  type="button"
                >
                  <PanelLeft className="w-5 h-5 lg:w-5 lg:h-5" strokeWidth={1.5} />
                </button>
                <div className="flex items-center space-x-2">
                  <motion.button
                    onClick={() => {
                      // Save current chat to history if there are messages
                      if (chatMessages.length > 0) {
                        const firstQuery = chatMessages.find(m => m.type === 'query');
                        const preview = firstQuery?.text || 'New chat';
                        addChatToHistory({
                          title: '',
                          timestamp: new Date().toISOString(),
                          preview,
                          messages: chatMessages.map(m => ({
                            role: m.type === 'query' ? 'user' : 'assistant',
                            content: m.text || '',
                            attachments: m.attachments || [],
                            propertyAttachments: m.propertyAttachments || []
                          }))
                        });
                      }
                      
                      // Completely clear ALL state for new chat
                      setChatMessages([]);
                      setSubmittedQueries([]);
                      persistedChatMessagesRef.current = [];
                      restoredMessageIdsRef.current = new Set();
                      setInputValue("");
                      setAttachedFiles([]);
                      clearPropertyAttachments();
                      setSelectionModeActive(false);
                      setIsSubmitted(false);
                      setIsFocused(false);
                      
                      // Reset textarea if it exists
                      if (inputRef.current) {
                        inputRef.current.value = "";
                        inputRef.current.style.height = 'auto';
                      }
                      
                      // Notify parent to clear query prop
                      if (onNewChat) {
                        onNewChat();
                      }
                    }}
                    whileHover={{ scale: 1.01 }}
                    whileTap={{ scale: 0.99 }}
                    className="flex items-center space-x-1.5 px-2.5 py-1.5 border border-slate-200/60 hover:border-slate-300/80 bg-white/70 hover:bg-slate-50/80 rounded-md transition-all duration-200 group"
                    title="New chat"
                  >
                    <Plus className="w-3.5 h-3.5 text-slate-600 group-hover:text-slate-700" strokeWidth={1.5} />
                    <span className="text-slate-700 group-hover:text-slate-800 font-medium text-xs">
                      New chat
                    </span>
                  </motion.button>
                  <button
                    type="button"
                    onClick={() => {
                      // Clear locked width when user manually toggles expand/collapse
                      lockedWidthRef.current = null;
                      setIsExpanded(!isExpanded);
                    }}
                    className="flex items-center justify-center p-1.5 border rounded-md transition-all duration-200 group border-slate-200/60 hover:border-slate-300/80 bg-white/70 hover:bg-slate-50/80 focus:outline-none outline-none"
                    style={{
                      marginLeft: '4px'
                    }}
                    title={isExpanded ? "Collapse chat" : "Expand chat"}
                  >
                    {isExpanded ? (
                      <Minimize2 className="w-3.5 h-3.5 text-slate-600 group-hover:text-slate-700 transition-colors" strokeWidth={1.5} />
                    ) : (
                      <MoveDiagonal className="w-3.5 h-3.5 text-slate-600 group-hover:text-slate-700 transition-colors" strokeWidth={1.5} />
                    )}
                  </button>
                  <button
                    onClick={onMapToggle}
                    className="p-1.5 text-gray-500 hover:text-gray-700 hover:bg-gray-200 rounded-full transition-all"
                    title="Close chat"
                  >
                    <X className="w-4 h-4" />
                  </button>
                </div>
              </div>
            </div>
            
            {/* Content area - Query bubbles (ChatGPT-like scrollable area) */}
            <div 
              ref={contentAreaRef}
              className="flex-1 overflow-y-auto sidechat-scroll" 
              style={{ 
                backgroundColor: '#F9F9F9',
                padding: isExpanded 
                  ? '16px calc(36px + 7.5%) 16px calc(36px + 7.5%)' // Align with centered chat bar when expanded (36px container padding + 7.5% offset on both sides for centered 85% width)
                  : '16px 20px 16px 12px', // Normal padding when collapsed
                scrollbarWidth: 'thin',
                scrollbarColor: 'rgba(0, 0, 0, 0.1) transparent'
              }}
            >
              <div className="flex flex-col" style={{ minHeight: '100%', gap: '16px' }}>
                <AnimatePresence>
                  {chatMessages.map((message) => {
                    // Check if this is a restored message (existed when panel was opened)
                    // For restored messages, don't animate - they should appear instantly
                    const isRestored = restoredMessageIdsRef.current.has(message.id);
                    const shouldAnimate = !isRestored;
                    
                    return message.type === 'query' ? (
                      // Query message container - ChatGPT style with attachments above
                      <div
                        key={message.id}
                        style={{
                          alignSelf: 'flex-start',
                          maxWidth: '85%',
                          width: 'fit-content',
                          marginTop: '8px',
                          marginLeft: isExpanded ? '0' : '12px', // Align with chat bar when expanded
                          display: 'flex',
                          flexDirection: 'column',
                          gap: '6px'
                        }}
                      >
                        {/* Display selected documents indicator above bubble (ChatGPT style) */}
                        {message.selectedDocumentIds && message.selectedDocumentIds.length > 0 && (
                          <div style={{ 
                            display: 'flex', 
                            alignItems: 'center', 
                            gap: '6px',
                            padding: '4px 8px',
                            backgroundColor: 'transparent',
                            borderRadius: '6px',
                            fontSize: '11px',
                            color: '#6B7280',
                            marginBottom: '2px'
                          }}>
                            <FileCheck size={12} style={{ flexShrink: 0, color: '#9CA3AF' }} />
                            <span style={{ fontWeight: 400 }}>
                              {message.selectedDocumentIds.length === 1 && message.selectedDocumentNames && message.selectedDocumentNames.length > 0
                                ? message.selectedDocumentNames[0]
                                : `${message.selectedDocumentIds.length} ${message.selectedDocumentIds.length === 1 ? 'document' : 'documents'} selected`}
                            </span>
                          </div>
                        )}
                        
                        {/* Query bubble */}
                        <div
                          style={{
                            backgroundColor: '#F5F5F5', // Light grey background
                            borderRadius: '8px',
                            padding: '4px 10px', // Tighter horizontal padding
                            border: '1px solid rgba(0, 0, 0, 0.08)', // Subtle border
                            boxShadow: '0 1px 2px rgba(0, 0, 0, 0.05)', // Very subtle shadow
                            width: 'fit-content', // Fit container tightly around content
                            wordWrap: 'break-word',
                            display: 'inline-block', // Ensure container fits content
                            maxWidth: '100%' // Prevent overflow
                          }}
                        >
                          {/* Display file attachments if any */}
                          {message.attachments && message.attachments.length > 0 && (
                            <div style={{ marginBottom: (message.text || (message.propertyAttachments && message.propertyAttachments.length > 0)) ? '8px' : '0', display: 'flex', flexWrap: 'wrap', gap: '4px' }}>
                              {message.attachments.map((attachment) => (
                                <QueryAttachment key={attachment.id} attachment={attachment} />
                              ))}
                            </div>
                          )}
                          
                          {/* Display property attachments if any */}
                          {message.propertyAttachments && message.propertyAttachments.length > 0 ? (
                              <div style={{ marginBottom: message.text ? '8px' : '0', display: 'flex', flexWrap: 'wrap', gap: '4px' }}>
                                {message.propertyAttachments.map((property) => (
                                    <QueryPropertyAttachment 
                                      key={property.id} 
                                      attachment={property}
                                      onOpenProperty={(attachment) => {
                                        console.log('🔍 QueryPropertyAttachment onOpenProperty called:', attachment);
                                        if (onOpenProperty) {
                                          const property = attachment.property;
                                          console.log('📋 Property data:', property);
                                          const coordinates = property.latitude && property.longitude
                                            ? { lat: property.latitude, lng: property.longitude }
                                            : undefined;
                                          const propertyId = property.id || attachment.propertyId;
                                          console.log('📍 Coordinates:', coordinates, 'PropertyId:', propertyId);
                                          onOpenProperty(attachment.address, coordinates, propertyId);
                                        } else {
                                          console.warn('⚠️ SideChatPanel onOpenProperty prop not provided');
                                        }
                                      }}
                                    />
                                  ))}
                              </div>
                            ) : null}
                          
                          {/* Display query text */}
                          {message.text && (
                            <div style={{
                              color: '#0D0D0D',
                              fontSize: '13px',
                              lineHeight: '19px',
                              margin: 0,
                              padding: 0,
                              textAlign: 'left',
                              fontFamily: 'system-ui, -apple-system, sans-serif',
                              width: 'fit-content',
                              maxWidth: '100%',
                              boxSizing: 'border-box'
                            }}>
                              <ReactMarkdown
                              components={{
                                p: ({ children }) => <p style={{ margin: 0, padding: 0, display: 'inline' }}>{children}</p>,
                                h1: ({ children }) => <h1 style={{ fontSize: '16px', fontWeight: 600, margin: '12px 0 8px 0' }}>{children}</h1>,
                                h2: () => null, // Remove h2 titles from query responses
                                h3: ({ children }) => <h3 style={{ fontSize: '14px', fontWeight: 600, margin: '8px 0 4px 0' }}>{children}</h3>,
                                ul: ({ children }) => <ul style={{ margin: '8px 0', paddingLeft: '20px' }}>{children}</ul>,
                                ol: ({ children }) => <ol style={{ margin: '8px 0', paddingLeft: '20px' }}>{children}</ol>,
                                li: ({ children }) => <li style={{ marginBottom: '4px' }}>{children}</li>,
                                strong: ({ children }) => <strong style={{ fontWeight: 600 }}>{children}</strong>,
                                em: ({ children }) => <em style={{ fontStyle: 'italic' }}>{children}</em>,
                                code: ({ children }) => <code style={{ backgroundColor: '#f3f4f6', padding: '2px 4px', borderRadius: '3px', fontSize: '12px', fontFamily: 'monospace' }}>{children}</code>,
                                blockquote: ({ children }) => <blockquote style={{ borderLeft: '3px solid #d1d5db', paddingLeft: '12px', margin: '8px 0', color: '#6b7280' }}>{children}</blockquote>,
                                hr: () => <hr style={{ border: 'none', borderTop: '1px solid #e5e7eb', margin: '16px 0' }} />,
                                table: ({ children }) => (
                                  <div style={{ overflowX: 'auto', margin: '12px 0' }}>
                                    <table style={{ width: '100%', borderCollapse: 'collapse', fontSize: '13px' }}>
                                      {children}
                                    </table>
                                  </div>
                                ),
                                thead: ({ children }) => <thead style={{ backgroundColor: '#f9fafb' }}>{children}</thead>,
                                tbody: ({ children }) => <tbody>{children}</tbody>,
                                tr: ({ children }) => <tr style={{ borderBottom: '1px solid #e5e7eb' }}>{children}</tr>,
                                th: ({ children }) => <th style={{ padding: '8px 12px', textAlign: 'left', fontWeight: 600, color: '#111827', borderBottom: '2px solid #d1d5db' }}>{children}</th>,
                                td: ({ children }) => <td style={{ padding: '8px 12px', textAlign: 'left', color: '#374151' }}>{children}</td>,
                              }}
                            >
                              {message.text}
                            </ReactMarkdown>
                          </div>
                        )}
                        </div>
                      </div>
                    ) : (
                      // Response message - full width, no bubble (Cursor AI style)
                      <div
                        key={message.id}
                        style={{
                          width: '100%',
                          padding: '0',
                          margin: '0',
                          marginTop: '8px',
                          paddingLeft: isExpanded ? '0' : '20px', // Align with chat bar when expanded
                          paddingRight: isExpanded ? '0' : '20px', // Align with chat bar when expanded
                          wordWrap: 'break-word'
                        }}
                      >
                        {/* Display reasoning steps in expandable block (persists after completion) */}
                        {message.reasoningSteps && message.reasoningSteps.length > 0 && (
                          <div style={{
                            marginBottom: '12px',
                            padding: '8px 12px',
                            backgroundColor: '#F3F4F6',
                            borderRadius: '8px',
                            border: '1px solid #E5E7EB',
                            cursor: 'pointer'
                          }}
                          onClick={() => {
                            setExpandedReasoningBlocks(prev => ({
                              ...prev,
                              [message.id]: !prev[message.id]
                            }));
                          }}
                          >
                            <div style={{
                              display: 'flex',
                              alignItems: 'center',
                              justifyContent: 'space-between',
                              fontSize: '11px',
                              fontWeight: 500,
                              color: '#6B7280',
                              textTransform: 'uppercase',
                              letterSpacing: '0.5px',
                              userSelect: 'none'
                            }}>
                              <span>Velora Reasoning ({message.reasoningSteps.length} steps)</span>
                              <span style={{
                                fontSize: '14px',
                                transition: 'transform 0.2s',
                                transform: expandedReasoningBlocks[message.id] ? 'rotate(180deg)' : 'rotate(0deg)'
                              }}>
                                ▼
                              </span>
                            </div>
                            {expandedReasoningBlocks[message.id] && (
                              <motion.div
                                initial={{ opacity: 0, height: 0 }}
                                animate={{ opacity: 1, height: 'auto' }}
                                exit={{ opacity: 0, height: 0 }}
                                transition={{ duration: 0.2 }}
                                style={{
                                  marginTop: '8px',
                                  display: 'flex',
                                  flexDirection: 'column',
                                  gap: '4px',
                                  overflow: 'hidden'
                                }}
                              >
                                {message.reasoningSteps.map((step, idx) => (
                                  <motion.div
                                    key={`${step.step}-${idx}`}
                                    initial={{ opacity: 0, x: -8 }}
                                    animate={{ opacity: 1, x: 0 }}
                                    transition={{ duration: 0.2, delay: idx * 0.05 }}
                                    style={{
                                      display: 'flex',
                                      alignItems: 'center',
                                      gap: '8px',
                                      fontSize: '12px',
                                      color: '#374151',
                                      padding: '4px 0'
                                    }}
                                  >
                                    <div style={{
                                      width: '6px',
                                      height: '6px',
                                      borderRadius: '50%',
                                      backgroundColor: '#3B82F6',
                                      flexShrink: 0
                                    }} />
                                    <span style={{ fontStyle: 'italic' }}>{step.message}</span>
                                  </motion.div>
                                ))}
                              </motion.div>
                            )}
                          </div>
                        )}
                        
                        {/* Display loading state for responses - Globe with rotating ring (atom-like) */}
                        {message.isLoading && (
                          <div style={{ 
                            display: 'flex', 
                            alignItems: 'center', 
                            justifyContent: 'center',
                            padding: '4px 0',
                            position: 'relative',
                            width: '28px',
                            height: '28px',
                            perspective: '150px',
                            perspectiveOrigin: 'center center',
                            overflow: 'visible'
                          }}>
                            {/* Atom container - rotates globe and ring together */}
                            <div style={{
                              position: 'absolute',
                              width: '28px',
                              height: '28px',
                              top: '50%',
                              left: '50%',
                              marginTop: '-14px',
                              marginLeft: '-14px',
                              animation: 'rotateAtom 0.65s linear infinite',
                              transformOrigin: 'center center',
                              transformStyle: 'preserve-3d',
                              overflow: 'visible'
                            }}>
                              {/* Tilted ring - diagonal spiral */}
                              <div style={{
                                position: 'absolute',
                                width: '16px',
                                height: '16px',
                                top: '50%',
                                left: '50%',
                                marginTop: '-8px',
                                marginLeft: '-8px',
                                borderRadius: '50%',
                                border: '1px solid rgba(212, 175, 55, 0.5)',
                                borderTopColor: 'rgba(212, 175, 55, 0.9)',
                                borderRightColor: 'rgba(212, 175, 55, 0.7)',
                                boxShadow: '0 0 6px rgba(212, 175, 55, 0.4), 0 0 3px rgba(212, 175, 55, 0.2)',
                                animation: 'rotateRing 1.5s linear infinite',
                                transformOrigin: 'center center',
                                transformStyle: 'preserve-3d',
                                willChange: 'transform',
                                backfaceVisibility: 'visible',
                                WebkitBackfaceVisibility: 'visible'
                              }} />
                              {/* Central globe - True 3D sphere using canvas */}
                              <Globe3D />
                            </div>
                          </div>
                        )}
                        
                        {/* Display response text - rendered markdown with citations */}
                        {message.text && (() => {
                          // NEW: Custom component to render citations
                          const CitationComponent: React.FC<{ citationNum: string }> = ({ citationNum }) => {
                            const citationData = message.citations?.[citationNum];
                            return (
                              <span
                                style={{
                                  display: 'inline-block',
                                  backgroundColor: '#E5E7EB', // Light grey background
                                  color: '#374151', // Darker text color for better visibility
                                  borderRadius: '4px',
                                  padding: '2px 6px',
                                  fontSize: '11px',
                                  fontWeight: 500,
                                  lineHeight: '1.2',
                                  marginLeft: '2px',
                                  marginRight: '2px',
                                  verticalAlign: 'baseline',
                                  cursor: citationData ? 'pointer' : 'default',
                                  transition: 'background-color 0.2s',
                                }}
                                onMouseEnter={(e) => {
                                  if (citationData) {
                                    e.currentTarget.style.backgroundColor = '#D1D5DB';
                                  }
                                }}
                                onMouseLeave={(e) => {
                                  if (citationData) {
                                    e.currentTarget.style.backgroundColor = '#E5E7EB';
                                  }
                                }}
                                onClick={(e) => {
                                  if (citationData) {
                                    e.stopPropagation();
                                    console.log('📎 Citation clicked:', citationNum, citationData);
                                    // Phase 1: Open document in viewer
                                    handleCitationClick(citationData);
                                  }
                                }}
                                title={citationData ? `${citationData.original_filename} - ${citationData.property_address}` : undefined}
                              >
                                {citationNum}
                              </span>
                            );
                          };

                          // Parse text into parts (text segments and citations)
                          // Also deduplicate consecutive or nearby identical citations
                          const citationPattern = /\[(\d+)\]/g;
                          const parts: Array<{ type: 'text' | 'citation'; content: string; citationNum?: string }> = [];
                          let lastIndex = 0;
                          let match;
                          const citationMatches: Array<{ index: number; num: string; fullMatch: string }> = [];
                          
                          // First, collect all citation matches
                          while ((match = citationPattern.exec(message.text)) !== null) {
                            citationMatches.push({
                              index: match.index,
                              num: match[1],
                              fullMatch: match[0]
                            });
                          }
                          
                          // Deduplicate citations that appear too close together (within 50 characters or same sentence)
                          const deduplicatedCitations = citationMatches.filter((citation, idx) => {
                            if (idx === 0) return true; // Always keep first
                            
                            const prevCitation = citationMatches[idx - 1];
                            const distance = citation.index - (prevCitation.index + prevCitation.fullMatch.length);
                            
                            // Keep citation if:
                            // 1. It's a different citation number, OR
                            // 2. It's the same citation but far enough apart (>50 chars) and separated by sentence boundary
                            if (citation.num !== prevCitation.num) {
                              return true; // Different citation, keep it
                            }
                            
                            // Same citation - only keep if far apart (>50 chars) or sentence boundary
                            const textBetween = message.text.substring(
                              prevCitation.index + prevCitation.fullMatch.length,
                              citation.index
                            );
                            
                            // Check if there's a sentence boundary (period, exclamation, question mark)
                            const hasSentenceBoundary = /[.!?]\s/.test(textBetween);
                            
                            // Keep if distance > 50 chars OR has sentence boundary
                            return distance > 50 || hasSentenceBoundary;
                          });
                          
                          // Build parts array with deduplicated citations
                          for (let i = 0; i < deduplicatedCitations.length; i++) {
                            const citation = deduplicatedCitations[i];
                            
                            // Add text before citation
                            if (citation.index > lastIndex) {
                              parts.push({
                                type: 'text',
                                content: message.text.substring(lastIndex, citation.index)
                              });
                            }
                            
                            // Add citation
                            parts.push({
                              type: 'citation',
                              content: citation.fullMatch,
                              citationNum: citation.num
                            });
                            
                            lastIndex = citation.index + citation.fullMatch.length;
                          }
                          
                          // Add remaining text
                          if (lastIndex < message.text.length) {
                            parts.push({
                              type: 'text',
                              content: message.text.substring(lastIndex)
                            });
                          }

                          // If no citations found, render normally
                          if (parts.length === 1 && parts[0].type === 'text') {
                            return (
                              <div style={{
                                color: '#374151',
                                fontSize: '13px',
                                lineHeight: '19px',
                                margin: 0,
                                padding: '4px 0',
                                paddingLeft: 0,
                                paddingRight: 0,
                                textAlign: 'left',
                                fontFamily: 'system-ui, -apple-system, sans-serif',
                                fontWeight: 400,
                                textIndent: 0
                              }}>
                                <ReactMarkdown
                                  components={{
                                    p: ({ children }) => <p style={{ margin: 0, marginBottom: '8px', textAlign: 'left', paddingLeft: 0, paddingRight: 0, textIndent: 0 }}>{children}</p>,
                                    h1: ({ children }) => <h1 style={{ fontSize: '16px', fontWeight: 600, margin: '12px 0 8px 0', color: '#111827', textAlign: 'left', paddingLeft: 0 }}>{children}</h1>,
                                    h2: () => null, // Remove h2 titles from query responses
                                    h3: () => null, // Remove h3 titles from query responses
                                    ul: ({ children }) => <ul style={{ margin: '8px 0', paddingLeft: 0, listStylePosition: 'inside', textAlign: 'left' }}>{children}</ul>,
                                    ol: ({ children }) => <ol style={{ margin: '8px 0', paddingLeft: 0, listStylePosition: 'inside', textAlign: 'left' }}>{children}</ol>,
                                    li: ({ children }) => <li style={{ marginBottom: '4px', textAlign: 'left', paddingLeft: 0, textIndent: 0 }}>{children}</li>,
                                    strong: ({ children }) => <strong style={{ fontWeight: 600, textAlign: 'left' }}>{children}</strong>,
                                    em: ({ children }) => <em style={{ fontStyle: 'italic', textAlign: 'left' }}>{children}</em>,
                                    code: ({ children }) => <code style={{ backgroundColor: '#f3f4f6', padding: '2px 4px', borderRadius: '3px', fontSize: '12px', fontFamily: 'monospace', textAlign: 'left' }}>{children}</code>,
                                    blockquote: ({ children }) => <blockquote style={{ borderLeft: '3px solid #d1d5db', paddingLeft: '12px', margin: '8px 0', color: '#6b7280', textAlign: 'left' }}>{children}</blockquote>,
                                    hr: () => <hr style={{ border: 'none', borderTop: '1px solid #e5e7eb', margin: '16px 0' }} />,
                                    table: ({ children }) => (
                                      <div style={{ overflowX: 'auto', margin: '12px 0' }}>
                                        <table style={{ width: '100%', borderCollapse: 'collapse', fontSize: '13px' }}>
                                          {children}
                                        </table>
                                      </div>
                                    ),
                                    thead: ({ children }) => <thead style={{ backgroundColor: '#f9fafb' }}>{children}</thead>,
                                    tbody: ({ children }) => <tbody>{children}</tbody>,
                                    tr: ({ children }) => <tr style={{ borderBottom: '1px solid #e5e7eb' }}>{children}</tr>,
                                    th: ({ children }) => <th style={{ padding: '8px 12px', textAlign: 'left', fontWeight: 600, color: '#111827', borderBottom: '2px solid #d1d5db' }}>{children}</th>,
                                    td: ({ children }) => <td style={{ padding: '8px 12px', textAlign: 'left', color: '#374151' }}>{children}</td>,
                                  }}
                                >
                                  {message.text}
                                </ReactMarkdown>
                              </div>
                            );
                          }

                          // Render with citations - split text and render markdown for each segment
                          return (
                            <div style={{
                              color: '#374151',
                              fontSize: '13px',
                              lineHeight: '19px',
                              margin: 0,
                              padding: '4px 0',
                              paddingLeft: 0,
                              paddingRight: 0,
                              textAlign: 'left',
                              fontFamily: 'system-ui, -apple-system, sans-serif',
                              fontWeight: 400,
                              textIndent: 0
                            }}>
                              {parts.map((part, idx) => {
                                if (part.type === 'citation') {
                                  return <CitationComponent key={`citation-${idx}-${part.citationNum}`} citationNum={part.citationNum!} />;
                                } else {
                                  // Render text segment with ReactMarkdown
                                  return (
                                    <ReactMarkdown
                                      key={`text-${idx}`}
                                      components={{
                                        p: ({ children }) => <span style={{ display: 'inline' }}>{children}</span>,
                                        strong: ({ children }) => <strong>{children}</strong>,
                                        em: ({ children }) => <em>{children}</em>,
                                        code: ({ children }) => <code style={{ backgroundColor: '#f3f4f6', padding: '2px 4px', borderRadius: '3px', fontSize: '12px', fontFamily: 'monospace' }}>{children}</code>,
                                      }}
                                    >
                                      {part.content}
                                    </ReactMarkdown>
                                  );
                                }
                              })}
                            </div>
                          );
                        })()}
                      </div>
                    );
                  })}
                </AnimatePresence>
              </div>
            </div>
            
            {/* Chat Input at Bottom - Condensed SearchBar design */}
            <div 
              ref={chatInputContainerRef}
              style={{ backgroundColor: '#F9F9F9', paddingTop: '16px', paddingBottom: '34px', paddingLeft: '36px', paddingRight: '36px', position: 'relative', overflow: 'visible' }}
            >
              {/* QuickStartBar - appears above chat bar when Workflow button is clicked */}
              {isQuickStartBarVisible && (
                <div
                  ref={quickStartBarWrapperRef}
                  style={{
                    position: 'absolute',
                    bottom: quickStartBarBottom, // Dynamically calculated position
                    left: '58%',
                    transform: quickStartBarTransform, // Dynamically adjusted for smallest view
                    zIndex: 10000,
                    width: 'fit-content', // Let content determine width naturally
                    maxWidth: isExpanded ? '85%' : '100%', // Initial maxWidth, will be updated by layout effect
                    display: 'flex',
                    justifyContent: 'center'
                  }}
                >
                  <QuickStartBar
                    onDocumentLinked={(propertyId, documentId) => {
                      console.log('Document linked:', { propertyId, documentId });
                      // Optionally close QuickStartBar after successful link
                      if (onQuickStartToggle) {
                        onQuickStartToggle();
                      }
                    }}
                    onPopupVisibilityChange={() => {}}
                    isInChatPanel={true}
                  />
                </div>
              )}
              <form 
                ref={chatFormRef}
                onSubmit={handleSubmit} 
                className="relative" 
                style={{ overflow: 'visible', height: 'auto', width: '100%', display: 'flex', justifyContent: 'center', position: 'relative' }}
              >
                <div 
                  className={`relative flex flex-col ${isSubmitted ? 'opacity-75' : ''}`}
                  style={{
                    background: '#ffffff',
                    border: '1px solid #E5E7EB',
                    boxShadow: '0 1px 3px 0 rgba(0, 0, 0, 0.1), 0 1px 2px 0 rgba(0, 0, 0, 0.06)',
                    position: 'relative',
                    paddingTop: '12px', // More padding top
                    paddingBottom: '12px', // More padding bottom
                    paddingRight: '12px',
                    paddingLeft: '12px',
                    overflow: 'visible',
                    width: isExpanded ? '85%' : '100%', // Narrower when expanded
                    minWidth: '0',
                    height: 'auto',
                    minHeight: 'fit-content',
                    boxSizing: 'border-box',
                    borderRadius: '12px' // Always use rounded square corners
                  }}
                >
                  {/* Input row */}
                  <div 
                    className="relative flex flex-col w-full" 
                    style={{ 
                      height: 'auto', 
                      minHeight: '24px',
                      width: '100%',
                      minWidth: '0'
                    }}
                  >
                    {/* File Attachments Display - Above textarea */}
                    <AnimatePresence mode="wait">
                      {attachedFiles.length > 0 && (
                        <motion.div 
                          initial={false}
                          animate={{ opacity: 1 }}
                          exit={{ opacity: 0 }}
                          transition={{ 
                            duration: 0.1,
                            ease: "easeOut"
                          }}
                          style={{ height: 'auto', marginBottom: '12px' }}
                          className="flex flex-wrap gap-2 justify-start"
                          layout={false}
                        >
                          {attachedFiles.map((file) => (
                            <FileAttachment
                              key={file.id}
                              attachment={file}
                              onRemove={handleRemoveFile}
                              onPreview={(file) => {
                                // Use shared preview context to add file
                                addPreviewFile(file);
                              }}
                              onDragStart={(fileId) => {
                                setIsDraggingFile(true);
                                setDraggedFileId(fileId);
                              }}
                              onDragEnd={() => {
                                setIsDraggingFile(false);
                                setDraggedFileId(null);
                                setIsOverBin(false);
                              }}
                            />
                          ))}
                        </motion.div>
                      )}
                      
                      {/* Property Attachments Display */}
                      {propertyAttachments.length > 0 && (
                        <div 
                          style={{ height: 'auto', marginBottom: '12px' }}
                          className="flex flex-wrap gap-2 justify-start"
                        >
                          {propertyAttachments.map((property) => (
                            <PropertyAttachment
                              key={property.id}
                              attachment={property}
                              onRemove={removePropertyAttachment}
                            />
                          ))}
                        </div>
                      )}
                    </AnimatePresence>
                    
                    {/* Textarea area - always above */}
                    <div 
                      className="flex items-start w-full"
                      style={{ 
                        minHeight: '24px',
                        width: '100%',
                        marginTop: '4px', // Additional padding above textarea
                        marginBottom: '12px' // Space between text and icons
                      }}
                    >
                      <div className="flex-1 relative flex items-start w-full" style={{ 
                        overflow: 'visible', 
                        minHeight: '24px',
                        width: '100%',
                        minWidth: '0'
                      }}>
                        <textarea 
                          ref={inputRef}
                          value={inputValue}
                          onChange={handleTextareaChange}
                          onFocus={() => setIsFocused(true)} 
                          onBlur={() => setIsFocused(false)} 
                          onKeyDown={e => { 
                            if (e.key === 'Enter' && !e.shiftKey) {
                              e.preventDefault();
                              handleSubmit(e);
                            }
                            if (e.key === 'Backspace' || e.key === 'Delete') {
                              isDeletingRef.current = true;
                              setTimeout(() => {
                                isDeletingRef.current = false;
                              }, 200);
                            }
                          }} 
                          placeholder={selectedDocumentIds.size > 0 
                            ? `Searching in ${selectedDocumentIds.size} selected document${selectedDocumentIds.size > 1 ? 's' : ''}...`
                            : "Ask anything..."}
                          className="w-full bg-transparent focus:outline-none text-sm font-normal text-gray-900 placeholder:text-gray-500 resize-none [&::-webkit-scrollbar]:w-0.5 [&::-webkit-scrollbar-track]:bg-transparent [&::-webkit-scrollbar-thumb]:bg-gray-200/50 [&::-webkit-scrollbar-thumb]:rounded-full [&::-webkit-scrollbar-thumb]:hover:bg-gray-300/70 transition-all duration-200 ease-out"
                          style={{
                            minHeight: '24px',
                            maxHeight: '120px',
                            fontSize: '14px',
                            lineHeight: '20px',
                            paddingTop: '0px',
                            paddingBottom: '0px',
                            paddingRight: '0px',
                            paddingLeft: '8px',
                            scrollbarWidth: 'thin',
                            scrollbarColor: 'rgba(229, 231, 235, 0.5) transparent',
                            overflow: 'hidden',
                            overflowY: 'auto',
                            wordWrap: 'break-word',
                            transition: !inputValue.trim() ? 'none' : 'height 0.2s ease-out, overflow 0.2s ease-out',
                            resize: 'none',
                            width: '100%',
                            minWidth: '0'
                          }}
                          autoComplete="off"
                          disabled={isSubmitted}
                          rows={1}
                        />
                        
                        {/* Property Search Results Popup - positioned ABOVE the textarea */}
                        {showPropertySearchPopup && propertySearchResults.length > 0 && (
                          <div
                            ref={propertySearchPopupRef}
                            style={{
                              position: 'absolute',
                              bottom: 'calc(100% + 8px)',
                              left: 0,
                              right: 0,
                              background: 'white',
                              borderRadius: '8px',
                              boxShadow: '0 4px 16px rgba(0, 0, 0, 0.12), 0 0 0 1px rgba(0, 0, 0, 0.08)',
                              maxHeight: '280px',
                              overflowY: 'auto',
                              zIndex: 10000,
                              width: '100%'
                            }}
                          >
                            {propertySearchResults.map((property, index) => (
                              <div
                                key={property.id}
                                onClick={() => handlePropertySelect(property)}
                                style={{
                                  padding: '10px 14px',
                                  cursor: 'pointer',
                                  borderBottom: index < propertySearchResults.length - 1 ? '1px solid rgba(0, 0, 0, 0.06)' : 'none',
                                  backgroundColor: 'transparent',
                                  display: 'flex',
                                  alignItems: 'center',
                                  gap: '12px'
                                }}
                                onMouseEnter={(e) => {
                                  e.currentTarget.style.backgroundColor = '#f9fafb';
                                }}
                                onMouseLeave={(e) => {
                                  e.currentTarget.style.backgroundColor = 'transparent';
                                }}
                              >
                                {/* Property Image Thumbnail */}
                                <PropertyImageThumbnail property={property} />
                                
                                {/* Property Info */}
                                <div style={{ flex: 1, minWidth: 0 }}>
                                  <div style={{ 
                                    fontWeight: 500, 
                                    fontSize: '14px', 
                                    color: '#111827', 
                                    marginBottom: '3px',
                                    lineHeight: '1.4',
                                    overflow: 'hidden',
                                    textOverflow: 'ellipsis',
                                    whiteSpace: 'nowrap'
                                  }}>
                                    {property.address}
                                  </div>
                                  {property.property_type && (
                                    <div style={{ 
                                      fontSize: '12px', 
                                      color: '#6b7280',
                                      lineHeight: '1.4',
                                      fontWeight: 400
                                    }}>
                                      {property.property_type}
                                    </div>
                                  )}
                                </div>
                              </div>
                            ))}
                          </div>
                        )}
                      </div>
                    </div>
                    
                    {/* Bottom row: Icons (Left) and Send Button (Right) */}
                    <div
                      className="relative flex items-center justify-between w-full"
                      style={{
                        width: '100%',
                        minWidth: '0',
                        minHeight: '32px'
                      }}
                    >
                      {/* Left Icons: Minimize Chat Button */}
                      <div className="flex items-center space-x-3">
                        <button
                          type="button"
                          onClick={() => {
                            // If onMinimize is provided, use it; otherwise fall back to onMapToggle
                            if (onMinimize && chatMessages.length > 0) {
                              onMinimize(chatMessages);
                            } else if (onMapToggle) {
                              onMapToggle();
                            }
                          }}
                          className="p-1 text-slate-600 hover:text-green-500 transition-colors ml-2"
                          title="Minimize chat to bubble"
                        >
                          <Minimize2 className="w-5 h-5" strokeWidth={1.5} />
                        </button>
                      </div>

                      {/* Right Icons: Attachment, Mic, Send */}
                      <div className="flex items-center space-x-3">
                        <input
                          ref={fileInputRef}
                          type="file"
                          multiple
                          onChange={handleFileSelect}
                          className="hidden"
                          accept="image/*,.pdf,.doc,.docx"
                        />
                        <div className="relative flex items-center">
                          <button
                            type="button"
                            onClick={handleOpenDocumentSelection}
                            className={`p-1 transition-colors relative ${
                              selectedDocumentIds.size > 0
                                ? 'text-green-500 hover:text-green-600 bg-green-50 rounded'
                                : isDocumentSelectionMode
                                  ? 'text-blue-600 hover:text-blue-700 bg-blue-50 rounded'
                                  : 'text-slate-600 hover:text-green-500'
                            }`}
                            title={
                              selectedDocumentIds.size > 0
                                ? `${selectedDocumentIds.size} document${selectedDocumentIds.size > 1 ? 's' : ''} selected - Queries will search only these documents. Click to ${isDocumentSelectionMode ? 'exit' : 'enter'} selection mode.`
                                : isDocumentSelectionMode
                                  ? "Document selection mode active - Click document cards to select"
                                  : "Select documents to search within"
                            }
                          >
                            {selectedDocumentIds.size > 0 ? (
                              <Scan className="w-5 h-5" strokeWidth={1.5} />
                            ) : isDocumentSelectionMode ? (
                              <Scan className="w-5 h-5" strokeWidth={1.5} />
                            ) : (
                              <SquareDashedMousePointer className="w-5 h-5" strokeWidth={1.5} />
                            )}
                            {selectedDocumentIds.size > 0 && (
                              <span className="absolute -top-1 -right-1 w-4 h-4 bg-green-500 text-white text-[10px] font-semibold rounded-full flex items-center justify-center">
                                {selectedDocumentIds.size}
                              </span>
                            )}
                          </button>
                          {selectedDocumentIds.size > 0 && (
                            <button
                              type="button"
                              onClick={(e) => {
                                e.preventDefault();
                                e.stopPropagation();
                                clearSelectedDocuments();
                                setDocumentSelectionMode(false); // Exit selection mode and return to default state
                              }}
                              className="ml-1 p-0.5 text-gray-400 hover:text-red-500 transition-colors"
                              title="Clear document selection"
                            >
                              <X className="w-3.5 h-3.5" strokeWidth={2} />
                            </button>
                          )}
                        </div>
                        {onQuickStartToggle && (
                          <button
                            type="button"
                            onClick={onQuickStartToggle}
                            className={`p-1 transition-colors ${
                              isQuickStartBarVisible 
                                ? 'text-green-500 bg-green-50 rounded' 
                                : 'text-slate-600 hover:text-green-500'
                            }`}
                            title="Link document to property"
                          >
                            <Workflow className="w-[18px] h-[18px]" strokeWidth={1.5} />
                          </button>
                        )}
                        <button
                          type="button"
                          onClick={() => fileInputRef.current?.click()}
                          className="p-1 text-slate-600 hover:text-green-500 transition-colors"
                          title="Attach file"
                        >
                          <Paperclip className="w-[18px] h-[18px]" strokeWidth={1.5} />
                        </button>
                        <button
                          type="button"
                          className="p-1 text-slate-600 hover:text-green-500 transition-colors"
                        >
                          <Mic className="w-[18px] h-[18px]" strokeWidth={1.5} />
                        </button>
                        
                        {/* Send button or Stop button (when streaming) */}
                        {(() => {
                          const isStreaming = chatMessages.some(msg => msg.isLoading);
                          
                          if (isStreaming) {
                            // Show stop button when streaming - same size as send button to prevent layout shifts
                            return (
                              <motion.button 
                                type="button" 
                                onClick={handleStopQuery} 
                                className="flex items-center justify-center relative focus:outline-none outline-none"
                                style={{
                                  width: '28px',
                                  height: '28px',
                                  minWidth: '28px',
                                  minHeight: '28px',
                                  borderRadius: '50%',
                                  border: '1px solid #D1D5DB',
                                  backgroundColor: '#FFFFFF',
                                  flexShrink: 0
                                }}
                                whileHover={{ 
                                  scale: 1.05,
                                  backgroundColor: '#F3F4F6',
                                  borderColor: '#9CA3AF'
                                }}
                                whileTap={{ 
                                  scale: 0.95
                                }}
                                transition={{
                                  duration: 0.2,
                                  ease: [0.16, 1, 0.3, 1]
                                }}
                                title="Stop generating"
                              >
                                <Square className="w-2.5 h-2.5" strokeWidth={2} style={{ color: '#000000', fill: '#000000' }} />
                              </motion.button>
                            );
                          }
                          
                          // Show normal send button when not streaming
                          return (
                            <motion.button 
                              type="submit" 
                              onClick={handleSubmit} 
                              className={`flex items-center justify-center relative focus:outline-none outline-none ${!isSubmitted ? '' : 'cursor-not-allowed'}`}
                              style={{
                                width: '32px',
                                height: '32px',
                                minWidth: '32px',
                                minHeight: '32px',
                                borderRadius: '50%',
                                flexShrink: 0
                              }}
                              animate={{
                                backgroundColor: (inputValue.trim() || attachedFiles.length > 0 || propertyAttachments.length > 0) ? '#415C85' : '#F3F4F6'
                              }}
                              disabled={isSubmitted || (!inputValue.trim() && attachedFiles.length === 0 && propertyAttachments.length === 0)}
                              whileHover={(!isSubmitted && (inputValue.trim() || attachedFiles.length > 0 || propertyAttachments.length > 0)) ? { 
                                scale: 1.05
                              } : {}}
                              whileTap={(!isSubmitted && (inputValue.trim() || attachedFiles.length > 0 || propertyAttachments.length > 0)) ? { 
                                scale: 0.95
                              } : {}}
                              transition={{
                                duration: (!inputValue.trim() && attachedFiles.length === 0 && propertyAttachments.length === 0) ? 0 : 0.2,
                                ease: [0.16, 1, 0.3, 1]
                              }}
                            >
                              <motion.div
                                key="arrow-up"
                                initial={{ opacity: 1 }}
                                animate={{ opacity: 1 }}
                                transition={{
                                  duration: (!inputValue.trim() && attachedFiles.length === 0 && propertyAttachments.length === 0) ? 0 : 0.2,
                                  ease: [0.16, 1, 0.3, 1]
                                }}
                                className="absolute inset-0 flex items-center justify-center"
                                style={{ pointerEvents: 'none' }}
                              >
                                <ArrowUp className="w-4 h-4" strokeWidth={2.5} style={{ color: (inputValue.trim() || attachedFiles.length > 0 || propertyAttachments.length > 0) ? '#ffffff' : '#4B5563' }} />
                              </motion.div>
                            </motion.button>
                          );
                        })()}
                      </div>
                    </div>
                  </div>
                </div>
              </form>
            </div>
          </div>
        </motion.div>
      )}
      
      {/* Delete Bin Icon - Bottom Right Corner */}
      <AnimatePresence>
        {isDraggingFile && (
          <motion.div
            key="delete-bin"
            initial={{ opacity: 0, scale: 0.8, y: 20 }}
            animate={{ 
              opacity: 1, 
              scale: isOverBin ? 1.15 : 1, 
              y: 0,
              backgroundColor: isOverBin ? 'rgba(239, 68, 68, 0.3)' : 'rgba(239, 68, 68, 0.1)',
              borderColor: isOverBin ? 'rgba(239, 68, 68, 0.8)' : 'rgba(239, 68, 68, 0.3)',
            }}
            exit={{ opacity: 0, scale: 0.8, y: 20 }}
            transition={{ duration: 0.2, ease: [0.4, 0, 0.2, 1] }}
            onDragOver={(e) => {
              // Only handle file drags - check if we have a dragged file ID
              if (!draggedFileId || !isDraggingFile) {
                return;
              }
              
              e.preventDefault();
              e.stopPropagation();
              e.dataTransfer.dropEffect = 'move';
              setIsOverBin(true);
            }}
            onDragEnter={(e) => {
              // Only handle file drags - check if we have a dragged file ID
              if (!draggedFileId || !isDraggingFile) {
                return;
              }
              
              e.preventDefault();
              e.stopPropagation();
              setIsOverBin(true);
            }}
            onDragLeave={(e) => {
              // Check if we're actually leaving the bin (not just entering a child element)
              const rect = e.currentTarget.getBoundingClientRect();
              const x = e.clientX;
              const y = e.clientY;
              
              if (x < rect.left || x > rect.right || y < rect.top || y > rect.bottom) {
                e.preventDefault();
                e.stopPropagation();
                setIsOverBin(false);
              }
            }}
            onDrop={(e) => {
              // Only handle file drags - use the stored file ID
              if (!draggedFileId || !isDraggingFile) {
                setIsDraggingFile(false);
                setIsOverBin(false);
                setDraggedFileId(null);
                return;
              }
              
              e.preventDefault();
              e.stopPropagation();
              handleRemoveFile(draggedFileId);
              setIsDraggingFile(false);
              setIsOverBin(false);
              setDraggedFileId(null);
            }}
            style={{
              position: 'fixed',
              bottom: '24px',
              right: '24px',
              width: '56px',
              height: '56px',
              borderRadius: '12px',
              border: '2px solid',
              display: 'flex',
              alignItems: 'center',
              justifyContent: 'center',
              cursor: isOverBin ? 'grabbing' : 'grab',
              zIndex: 1000,
              boxShadow: isOverBin ? '0 8px 24px rgba(239, 68, 68, 0.4)' : '0 4px 12px rgba(0, 0, 0, 0.15)'
            }}
            title={isOverBin ? "Release to delete file" : "Drop file here to delete"}
          >
            <motion.div
              animate={{
                scale: isOverBin ? 1.2 : 1,
                rotate: isOverBin ? 10 : 0,
              }}
              transition={{ duration: 0.2 }}
            >
              <Trash2 
                className="w-6 h-6" 
                style={{ 
                  color: isOverBin ? '#dc2626' : '#ef4444',
                  transition: 'color 0.2s ease'
                }} 
                strokeWidth={isOverBin ? 2.5 : 2} 
              />
            </motion.div>
          </motion.div>
        )}
      </AnimatePresence>
    </AnimatePresence>
  );
});
<|MERGE_RESOLUTION|>--- conflicted
+++ resolved
@@ -846,14 +846,13 @@
   const restoredMessageIdsRef = React.useRef<Set<string>>(new Set());
   const MAX_FILES = 4;
 
-<<<<<<< HEAD
   // Sync messages to bubble in real-time
   React.useEffect(() => {
     if (onMessagesUpdate && chatMessages.length > 0) {
       onMessagesUpdate(chatMessages);
     }
   }, [chatMessages, onMessagesUpdate]);
-=======
+
   // NEW: Function to parse citations from text and replace with styled components
   const parseCitations = (text: string, citations?: Record<string, CitationData>): React.ReactNode[] => {
     if (!citations || Object.keys(citations).length === 0) {
@@ -932,7 +931,6 @@
   // Track which reasoning blocks are expanded (message ID -> boolean)
   const [expandedReasoningBlocks, setExpandedReasoningBlocks] = React.useState<Record<string, boolean>>({});
   const currentQueryIdRef = React.useRef<string | null>(null); // Track which query is currently processing
->>>>>>> 01bacda0
   
   // Use property selection context
   const { 
