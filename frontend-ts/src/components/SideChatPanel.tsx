"use client";

import * as React from "react";
import { motion, AnimatePresence } from "framer-motion";
import { ChevronRight, ArrowUp, Paperclip, Mic, Map, X, SquareDashedMousePointer, Scan, Fullscreen, Plus, PanelLeft, Trash2, CreditCard, MoveDiagonal, Square, FileText, Image as ImageIcon, File as FileIcon, FileCheck, Minimize2 } from "lucide-react";
import ReactMarkdown from "react-markdown";
import { FileAttachment, FileAttachmentData } from './FileAttachment';
import { PropertyAttachment, PropertyAttachmentData } from './PropertyAttachment';
import { toast } from "@/hooks/use-toast";
import { usePreview } from '../contexts/PreviewContext';
import { usePropertySelection } from '../contexts/PropertySelectionContext';
import { useDocumentSelection } from '../contexts/DocumentSelectionContext';
import { PropertyData } from './PropertyResultsDisplay';
import { useChatHistory } from './ChatHistoryContext';
import { backendApi } from '../services/backendApi';

// Component for displaying property attachment in query bubble
const QueryPropertyAttachment: React.FC<{ 
  attachment: PropertyAttachmentData;
  onOpenProperty?: (attachment: PropertyAttachmentData) => void;
}> = ({ attachment, onOpenProperty }) => {
  const imageUrl = attachment.imageUrl || attachment.property.image || attachment.property.primary_image_url;
  
  const handleClick = (e: React.MouseEvent) => {
    e.preventDefault();
    e.stopPropagation();
    console.log('🖱️ QueryPropertyAttachment clicked:', attachment);
    console.log('🔍 onOpenProperty callback exists:', !!onOpenProperty);
    if (onOpenProperty) {
      console.log('✅ Calling onOpenProperty callback with attachment:', attachment);
      try {
        onOpenProperty(attachment);
        console.log('✅ onOpenProperty callback executed successfully');
      } catch (error) {
        console.error('❌ Error calling onOpenProperty:', error);
      }
    } else {
      console.warn('⚠️ onOpenProperty callback not provided');
    }
  };
  
  if (imageUrl) {
    return (
      <div
        onClick={handleClick}
        onMouseDown={(e) => {
          // Ensure click works even if there are other handlers
          e.stopPropagation();
        }}
        style={{
          width: '40px',
          height: '40px',
          borderRadius: '4px',
          overflow: 'hidden',
          backgroundColor: '#F3F4F6',
          border: '1px solid #E5E7EB',
          display: 'inline-flex',
          alignItems: 'center',
          justifyContent: 'center',
          flexShrink: 0,
          cursor: 'pointer',
          transition: 'opacity 0.2s ease',
          position: 'relative',
          zIndex: 10,
          pointerEvents: 'auto'
        }}
        onMouseEnter={(e) => {
          e.currentTarget.style.opacity = '0.8';
        }}
        onMouseLeave={(e) => {
          e.currentTarget.style.opacity = '1';
        }}
        title={`Click to view ${attachment.address}`}
      >
        <img
          src={imageUrl}
          alt={attachment.address}
          style={{
            width: '100%',
            height: '100%',
            objectFit: 'cover',
            display: 'block',
            pointerEvents: 'none' // Allow clicks to pass through to parent div
          }}
          onError={(e) => {
            e.currentTarget.src = 'https://via.placeholder.com/40x40/94a3b8/ffffff?text=Property';
          }}
        />
      </div>
    );
  }
  
  // For properties without images, show property icon
  return (
    <div
      onClick={handleClick}
      onMouseDown={(e) => {
        // Ensure click works even if there are other handlers
        e.stopPropagation();
      }}
      style={{
        width: '40px',
        height: '40px',
        borderRadius: '4px',
        backgroundColor: '#F3F4F6',
        border: '1px solid #E5E7EB',
        display: 'inline-flex',
        alignItems: 'center',
        justifyContent: 'center',
        flexShrink: 0,
        cursor: 'pointer',
        transition: 'opacity 0.2s ease',
        position: 'relative',
        zIndex: 10,
        pointerEvents: 'auto'
      }}
      onMouseEnter={(e) => {
        e.currentTarget.style.opacity = '0.8';
      }}
      onMouseLeave={(e) => {
        e.currentTarget.style.opacity = '1';
      }}
      title={`Click to view ${attachment.address}`}
    >
      <span style={{ fontSize: '20px', pointerEvents: 'none' }}>🏠</span>
    </div>
  );
};

// Component for displaying attachment in query bubble
const QueryAttachment: React.FC<{ attachment: FileAttachmentData }> = ({ attachment }) => {
  const isImage = attachment.type.startsWith('image/');
  const [imageUrl, setImageUrl] = React.useState<string | null>(null);
  const { addPreviewFile } = usePreview();
  
  // Create blob URL for images
  React.useEffect(() => {
    if (isImage && attachment.file) {
      // Check for preloaded blob URL first
      const preloadedBlob = (window as any).__preloadedAttachmentBlobs?.[attachment.id];
      if (preloadedBlob) {
        setImageUrl(preloadedBlob);
      } else {
        const url = URL.createObjectURL(attachment.file);
        setImageUrl(url);
        return () => {
          URL.revokeObjectURL(url);
        };
      }
    }
  }, [isImage, attachment.id, attachment.file]);
  
  const handleImageClick = () => {
    if (attachment.file) {
      // Ensure the File object is still valid by creating a fresh attachment object
      // This prevents issues when reopening previews after closing
      const freshAttachment: FileAttachmentData = {
        ...attachment,
        file: attachment.file // Ensure we're using the current file reference
      };
      addPreviewFile(freshAttachment);
    }
  };
  
  if (isImage && imageUrl) {
    return (
      <div
        onClick={handleImageClick}
        style={{
          width: '56px',
          height: '56px',
          borderRadius: '6px',
          overflow: 'hidden',
          backgroundColor: '#F3F4F6',
          border: '1px solid #E5E7EB',
          display: 'inline-flex',
          alignItems: 'center',
          justifyContent: 'center',
          flexShrink: 0,
          cursor: 'pointer',
          transition: 'opacity 0.2s ease'
        }}
        onMouseEnter={(e) => {
          e.currentTarget.style.opacity = '0.8';
        }}
        onMouseLeave={(e) => {
          e.currentTarget.style.opacity = '1';
        }}
        title={`Click to preview ${attachment.name}`}
      >
        <img
          src={imageUrl}
          alt={attachment.name}
          style={{
            width: '100%',
            height: '100%',
            objectFit: 'cover',
            display: 'block'
          }}
        />
      </div>
    );
  }
  
  // For non-image files, show file name with icon
  return (
    <div
      style={{
        fontSize: '11px',
        color: '#6B7280',
        backgroundColor: '#F3F4F6',
        padding: '2px 6px',
        borderRadius: '4px',
        display: 'inline-flex',
        alignItems: 'center',
        gap: '4px'
      }}
    >
      <span>📎</span>
      <span>{attachment.name}</span>
    </div>
  );
};

// True 3D Globe component using CSS 3D transforms
const Globe3D: React.FC = () => {
  const containerRef = React.useRef<HTMLDivElement>(null);
  const rotationRef = React.useRef({ x: 0, y: 0 });
  const animationFrameRef = React.useRef<number>();
  const lastTimeRef = React.useRef<number>(performance.now());

  React.useEffect(() => {
    const animate = (currentTime: number) => {
      const deltaTime = currentTime - lastTimeRef.current;
      lastTimeRef.current = currentTime;
      
      // Smooth rotation based on time delta for consistent speed
      rotationRef.current.y += (deltaTime / 16) * 0.5; // ~30 degrees per second
      rotationRef.current.x += (deltaTime / 16) * 0.25; // ~15 degrees per second
      
      if (containerRef.current) {
        containerRef.current.style.transform = 
          `rotateX(${rotationRef.current.x}deg) rotateY(${rotationRef.current.y}deg)`;
      }
      
      animationFrameRef.current = requestAnimationFrame(animate);
    };

    animationFrameRef.current = requestAnimationFrame(animate);

    return () => {
      if (animationFrameRef.current) {
        cancelAnimationFrame(animationFrameRef.current);
      }
    };
  }, []);

  const radius = 5;
  const rings = 16; // Reduced for better performance while maintaining solid appearance

  return (
    <div
      ref={containerRef}
      style={{
        position: 'absolute',
        top: '50%',
        left: '50%',
        marginTop: '-5px',
        marginLeft: '-5px',
        width: '10px',
        height: '10px',
        transformStyle: 'preserve-3d',
        willChange: 'transform',
        zIndex: 1
      }}
    >
      {/* Create solid sphere using multiple filled rings in 3D space */}
      {Array.from({ length: rings }).map((_, ringIndex) => {
        const phi = (Math.PI * ringIndex) / (rings - 1); // Latitude angle (0 to π)
        const ringRadius = Math.abs(Math.sin(phi)) * radius;
        const z = Math.cos(phi) * radius; // Z position in 3D space
        
        return (
          <div
            key={`ring-${ringIndex}`}
            style={{
              position: 'absolute',
              width: `${ringRadius * 2}px`,
              height: `${ringRadius * 2}px`,
              top: '50%',
              left: '50%',
              marginTop: `${-ringRadius}px`,
              marginLeft: `${-ringRadius}px`,
              borderRadius: '50%',
              backgroundColor: 'rgba(229, 231, 235, 0.75)', // Slightly more opaque for better blending
              border: 'none',
              transform: `translateZ(${z}px)`,
              transformStyle: 'preserve-3d',
              backfaceVisibility: 'visible',
              WebkitBackfaceVisibility: 'visible',
              willChange: 'transform'
            }}
          />
        );
      })}
    </div>
  );
};

interface SideChatPanelProps {
  isVisible: boolean;
  query: string;
  sidebarWidth?: number; // Width of the sidebar to offset the panel
  onQuerySubmit?: (query: string) => void; // Callback for submitting new queries from panel
  onMapToggle?: () => void; // Callback for toggling map view
  onMinimize?: (chatMessages: Array<{ id: string; type: 'query' | 'response'; text: string; attachments?: FileAttachmentData[]; propertyAttachments?: any[]; selectedDocumentIds?: string[]; selectedDocumentNames?: string[]; isLoading?: boolean }>) => void; // Callback for minimizing to bubble with chat messages
  onMessagesUpdate?: (chatMessages: Array<{ id: string; type: 'query' | 'response'; text: string; attachments?: FileAttachmentData[]; propertyAttachments?: any[]; selectedDocumentIds?: string[]; selectedDocumentNames?: string[]; isLoading?: boolean }>) => void; // Callback for real-time message updates
  restoreChatId?: string | null; // Chat ID to restore from history
  onNewChat?: () => void; // Callback when new chat is clicked (to clear query in parent)
  onSidebarToggle?: () => void; // Callback for toggling sidebar
  onOpenProperty?: (address: string, coordinates?: { lat: number; lng: number }, propertyId?: string | number) => void; // Callback for opening property card
  initialAttachedFiles?: FileAttachmentData[]; // Initial file attachments to restore
  onChatWidthChange?: (width: number) => void; // Callback when chat panel width changes (for map resizing)
  isPropertyDetailsOpen?: boolean; // Whether PropertyDetailsPanel is currently open
  shouldExpand?: boolean; // Whether chat should be expanded (for Analyse mode)
}

export interface SideChatPanelRef {
  getAttachments: () => FileAttachmentData[];
}

export const SideChatPanel = React.forwardRef<SideChatPanelRef, SideChatPanelProps>(({
  isVisible,
  query,
  sidebarWidth = 56, // Default to desktop sidebar width (lg:w-14 = 56px)
  onQuerySubmit,
  onMapToggle,
  onMinimize,
  onMessagesUpdate,
  restoreChatId,
  onNewChat,
  onSidebarToggle,
  onOpenProperty,
  initialAttachedFiles,
  onChatWidthChange,
  isPropertyDetailsOpen = false, // Default to false
  shouldExpand = false // Default to false
}, ref) => {
  const [inputValue, setInputValue] = React.useState<string>("");
  const [isSubmitted, setIsSubmitted] = React.useState<boolean>(false);
  const [isFocused, setIsFocused] = React.useState<boolean>(false);
  // Always start in multi-line mode for the requested layout (textarea above icons)
  const [isMultiLine, setIsMultiLine] = React.useState<boolean>(true);
  // State for expanded chat view (half screen)
  const [isExpanded, setIsExpanded] = React.useState<boolean>(false);
  // Track locked width to prevent expansion when property details panel closes
  const lockedWidthRef = React.useRef<string | null>(null);
  
  // Sync expanded state with shouldExpand prop
  React.useEffect(() => {
    if (shouldExpand && !isExpanded) {
      setIsExpanded(true);
      // When entering analyse mode (shouldExpand), lock the width to 35vw
      if (isPropertyDetailsOpen) {
        lockedWidthRef.current = '35vw';
      }
    }
  }, [shouldExpand, isExpanded, isPropertyDetailsOpen]);
  
  // Lock width when property details panel opens in expanded chat
  React.useEffect(() => {
    if (isExpanded && isPropertyDetailsOpen) {
      lockedWidthRef.current = '35vw';
    }
  }, [isExpanded, isPropertyDetailsOpen]);
  
  // Calculate and notify parent of chat panel width changes
  React.useEffect(() => {
    if (onChatWidthChange && isVisible) {
      // Use locked width if available, otherwise calculate based on current state
      let chatWidth: number;
      if (isExpanded) {
        if (lockedWidthRef.current) {
          // Use locked width (convert vw to pixels)
          const vwValue = parseFloat(lockedWidthRef.current);
          chatWidth = window.innerWidth * (vwValue / 100);
        } else {
          // Normal calculation
          chatWidth = isPropertyDetailsOpen ? window.innerWidth * 0.35 : window.innerWidth * 0.5;
        }
      } else {
        chatWidth = 450; // Fixed 450px when collapsed
      }
      onChatWidthChange(chatWidth);
    } else if (onChatWidthChange && !isVisible) {
      // Chat is hidden, notify parent that width is 0
      onChatWidthChange(0);
    }
  }, [isExpanded, isVisible, isPropertyDetailsOpen, onChatWidthChange]);
  const hasInitializedAttachmentsRef = React.useRef(false);
  const attachedFilesRef = React.useRef<FileAttachmentData[]>([]);
  const abortControllerRef = React.useRef<AbortController | null>(null); // For cancelling streaming queries
  const [attachedFiles, setAttachedFiles] = React.useState<FileAttachmentData[]>(() => {
    const initial = initialAttachedFiles || [];
    if (initialAttachedFiles !== undefined && initialAttachedFiles.length > 0) {
      hasInitializedAttachmentsRef.current = true;
    }
    attachedFilesRef.current = initial;
    return initial;
  });
  
  // Update attachedFilesRef whenever attachedFiles state changes
  React.useEffect(() => {
    attachedFilesRef.current = attachedFiles;
  }, [attachedFiles]);

  // Function to stop streaming query
  const handleStopQuery = React.useCallback(() => {
    if (abortControllerRef.current) {
      abortControllerRef.current.abort();
      abortControllerRef.current = null;
      
      // Mark the current loading message as stopped
      setChatMessages(prev => {
        const updated = prev.map(msg => 
          msg.isLoading 
            ? { ...msg, isLoading: false }
            : msg
        );
        persistedChatMessagesRef.current = updated;
        return updated;
      });
    }
  }, []);
  
  // Expose getAttachments method via ref
  React.useImperativeHandle(ref, () => ({
    getAttachments: () => {
      return attachedFilesRef.current;
    }
  }), []);
  
  // Restore attachments when initialAttachedFiles prop changes
  const prevInitialAttachedFilesRef = React.useRef<FileAttachmentData[] | undefined>(initialAttachedFiles);
  React.useLayoutEffect(() => {
    const prevInitial = prevInitialAttachedFilesRef.current;
    prevInitialAttachedFilesRef.current = initialAttachedFiles;
    
    if (initialAttachedFiles !== undefined) {
      const currentIds = attachedFiles.map(f => f.id).sort().join(',');
      const newIds = initialAttachedFiles.map(f => f.id).sort().join(',');
      const isDifferent = currentIds !== newIds || attachedFiles.length !== initialAttachedFiles.length;
      const propChanged = prevInitial !== initialAttachedFiles;
      
      const shouldRestore = !hasInitializedAttachmentsRef.current || 
                           isDifferent || 
                           (attachedFiles.length === 0 && initialAttachedFiles.length > 0) ||
                           (propChanged && initialAttachedFiles.length > 0);
      
      if (shouldRestore) {
        setAttachedFiles(initialAttachedFiles);
        attachedFilesRef.current = initialAttachedFiles;
        hasInitializedAttachmentsRef.current = true;
      }
    }
  }, [initialAttachedFiles, attachedFiles]);
  const [isDraggingFile, setIsDraggingFile] = React.useState(false);
  const [isOverBin, setIsOverBin] = React.useState(false);
  const [draggedFileId, setDraggedFileId] = React.useState<string | null>(null);
  
  // Use document selection context
  const {
    selectedDocumentIds,
    isDocumentSelectionMode,
    toggleDocumentSelectionMode,
    clearSelectedDocuments,
    setDocumentSelectionMode
  } = useDocumentSelection();
  
  // Store queries with their attachments
  interface SubmittedQuery {
    text: string;
    attachments: FileAttachmentData[];
  }
  
  // Store messages (both queries and responses)
  interface ReasoningStep {
    step: string;
    message: string;
    details: any;
    timestamp: number;
  }

  interface CitationData {
    doc_id: string;
    original_filename: string;
    property_address: string;
    page_range: string;
    classification_type: string;
    source_chunks_metadata: Array<{
      content: string;
      chunk_index: number;
      page_number?: number;
      bbox?: {
        left: number;
        top: number;
        width: number;
        height: number;
        page: number;
      };
      vector_id?: string;
      similarity?: number;
    }>;
  }

  interface ChatMessage {
    id: string;
    type: 'query' | 'response';
    text: string;
    attachments?: FileAttachmentData[];
    propertyAttachments?: PropertyAttachmentData[];
    selectedDocumentIds?: string[]; // Document IDs selected when query was sent
    selectedDocumentNames?: string[]; // Document names for display
    isLoading?: boolean;
    reasoningSteps?: ReasoningStep[]; // Reasoning steps for this message
    citations?: Record<string, CitationData>; // NEW: Citations with bbox metadata
  }
  
  const [submittedQueries, setSubmittedQueries] = React.useState<SubmittedQuery[]>([]);
  const [chatMessages, setChatMessages] = React.useState<ChatMessage[]>([]);
  // Persist chat messages across panel open/close
  const persistedChatMessagesRef = React.useRef<ChatMessage[]>([]);
  // Track message IDs that existed when panel was last opened (for animation control)
  const restoredMessageIdsRef = React.useRef<Set<string>>(new Set());
  const MAX_FILES = 4;

<<<<<<< HEAD
  // NEW: Function to parse citations from text and replace with styled components
  const parseCitations = (text: string, citations?: Record<string, CitationData>): React.ReactNode[] => {
    if (!citations || Object.keys(citations).length === 0) {
      return [text];
    }

    // Pattern to match [1], [2], etc.
    const citationPattern = /\[(\d+)\]/g;
    const parts: React.ReactNode[] = [];
    let lastIndex = 0;
    let match;

    while ((match = citationPattern.exec(text)) !== null) {
      // Add text before citation
      if (match.index > lastIndex) {
        parts.push(text.substring(lastIndex, match.index));
      }

      const citationNum = match[1];
      const citationData = citations[citationNum];

      // Render citation as styled component
      parts.push(
        <span
          key={`citation-${match.index}-${citationNum}`}
          style={{
            display: 'inline-block',
            backgroundColor: '#E5E7EB', // Light grey
            color: '#6B7280', // Dark grey text
            borderRadius: '4px',
            padding: '2px 6px',
            fontSize: '11px',
            fontWeight: 500,
            lineHeight: '1.2',
            marginLeft: '2px',
            marginRight: '2px',
            verticalAlign: 'baseline',
            cursor: citationData ? 'pointer' : 'default',
            transition: 'background-color 0.2s',
          }}
          onMouseEnter={(e) => {
            if (citationData) {
              e.currentTarget.style.backgroundColor = '#D1D5DB';
            }
          }}
          onMouseLeave={(e) => {
            if (citationData) {
              e.currentTarget.style.backgroundColor = '#E5E7EB';
            }
          }}
          onClick={(e) => {
            if (citationData) {
              e.stopPropagation();
              console.log('📎 Citation clicked:', citationNum, citationData);
              // Phase 1: Open document in viewer
              handleCitationClick(citationData);
            }
          }}
          title={citationData ? `${citationData.original_filename} - ${citationData.property_address}` : undefined}
        >
          {citationNum}
        </span>
      );

      lastIndex = match.index + match[0].length;
    }

    // Add remaining text
    if (lastIndex < text.length) {
      parts.push(text.substring(lastIndex));
    }

    return parts.length > 0 ? parts : [text];
  };
  
  // Track which reasoning blocks are expanded (message ID -> boolean)
  const [expandedReasoningBlocks, setExpandedReasoningBlocks] = React.useState<Record<string, boolean>>({});
  const currentQueryIdRef = React.useRef<string | null>(null); // Track which query is currently processing
=======
  // Sync messages to bubble in real-time
  React.useEffect(() => {
    if (onMessagesUpdate && chatMessages.length > 0) {
      onMessagesUpdate(chatMessages);
    }
  }, [chatMessages, onMessagesUpdate]);
>>>>>>> f4c86696
  
  // Use property selection context
  const { 
    isSelectionModeActive, 
    toggleSelectionMode, 
    setSelectionModeActive,
    propertyAttachments, 
    removePropertyAttachment,
    clearPropertyAttachments 
  } = usePropertySelection();
  
  // Use chat history context
  const { addChatToHistory, getChatById } = useChatHistory();
  
  // Track the last processed query from props to avoid duplicates
  const lastProcessedQueryRef = React.useRef<string>('');
  
  // Process query prop from SearchBar (when in map view)
  React.useEffect(() => {
    // Only process if:
    // 1. Query is provided and not empty
    // 2. Query is different from last processed query
    // 3. Panel is visible
    // 4. Query hasn't already been added to chat messages
    if (query && query.trim() && query !== lastProcessedQueryRef.current && isVisible) {
      const queryText = query.trim();
      
      // Check if this query is already in chat messages
      const isAlreadyAdded = chatMessages.some(msg => 
        msg.type === 'query' && msg.text === queryText
      );
      
      if (!isAlreadyAdded) {
        console.log('📥 SideChatPanel: Processing query from SearchBar:', queryText);
        lastProcessedQueryRef.current = queryText;
        
        // Get selected document IDs if selection mode was used
        const selectedDocIds = selectedDocumentIds.size > 0 
          ? Array.from(selectedDocumentIds) 
          : undefined;
        
        // Try to get document names from property attachments if available
        let selectedDocNames: string[] | undefined = undefined;
        if (selectedDocIds && selectedDocIds.length > 0 && propertyAttachments.length > 0) {
          // Get documents from the first property attachment
          const property = propertyAttachments[0].property as any;
          if (property?.propertyHub?.documents) {
            selectedDocNames = selectedDocIds
              .map(docId => {
                const doc = property.propertyHub.documents.find((d: any) => d.id === docId);
                return doc?.original_filename;
              })
              .filter((name): name is string => !!name);
          }
        }
        
        // Add query message to chat (similar to handleSubmit)
        const queryId = `query-${Date.now()}-${Math.random().toString(36).substr(2, 9)}`;
        const newQueryMessage: ChatMessage = {
          id: queryId,
          type: 'query',
          text: queryText,
          attachments: [...attachedFiles],
          propertyAttachments: [...propertyAttachments],
          selectedDocumentIds: selectedDocIds,
          selectedDocumentNames: selectedDocNames
        };
        
        setChatMessages(prev => {
          const updated = [...prev, newQueryMessage];
          persistedChatMessagesRef.current = updated;
          return updated;
        });
        
        // Add loading response message
        const loadingResponseId = `response-loading-${Date.now()}`;
        const loadingMessage: ChatMessage = {
          id: loadingResponseId,
          type: 'response',
          text: '',
          isLoading: true,
          reasoningSteps: [], // Initialize empty array for reasoning steps
          citations: {} // Initialize empty object for citations
        };
        setChatMessages(prev => {
          const updated = [...prev, loadingMessage];
          persistedChatMessagesRef.current = updated;
          return updated;
        });
        
        // Call LLM API to query documents (same logic as handleSubmit)
        (async () => {
          try {
            const propertyId = propertyAttachments.length > 0 
              ? String(propertyAttachments[0].propertyId) 
              : undefined;
            
            const messageHistory = chatMessages
              .filter(msg => (msg.type === 'query' || msg.type === 'response') && msg.text)
              .map(msg => ({
                role: msg.type === 'query' ? 'user' : 'assistant',
                content: msg.text || ''
              }));
            
            const documentIdsArray = selectedDocumentIds.size > 0 
              ? Array.from(selectedDocumentIds) 
              : undefined;
            
            const abortController = new AbortController();
            abortControllerRef.current = abortController;
            
            let accumulatedText = '';
            
            await backendApi.queryDocumentsStreamFetch(
              queryText,
              propertyId,
              messageHistory,
              `session_${Date.now()}`,
              // onToken: Stream each token as it arrives
              (token: string) => {
                accumulatedText += token;
                const responseMessage: ChatMessage = {
                  id: loadingResponseId,
                  type: 'response',
                  text: accumulatedText,
                  isLoading: true  // Still loading while streaming
                };
                
                setChatMessages(prev => {
                  const updated = prev.map(msg => 
                    msg.id === loadingResponseId 
                      ? responseMessage
                      : msg
                  );
                  persistedChatMessagesRef.current = updated;
                  return updated;
                });
              },
              // onComplete: Final response received
              (data: any) => {
                const finalText = data.summary || accumulatedText || "I found some information for you.";
                
                const responseMessage: ChatMessage = {
                  id: loadingResponseId,
                  type: 'response',
                  text: finalText,
                  isLoading: false,
                  citations: data.citations || {} // NEW: Store citations
                };
                
                setChatMessages(prev => {
                  const updated = prev.map(msg => 
                    msg.id === loadingResponseId 
                      ? responseMessage
                      : msg
                  );
                  persistedChatMessagesRef.current = updated;
                  return updated;
                });
              },
              // onError: Handle errors
              (error: string) => {
                console.error('❌ SideChatPanel: Streaming error:', error);
                
                const errorMessage: ChatMessage = {
                  id: loadingResponseId,
                  type: 'response',
                  text: error || 'Sorry, I encountered an error processing your query.',
                  isLoading: false
                };
                
                setChatMessages(prev => {
                  const updated = prev.map(msg => 
                    msg.id === loadingResponseId 
                      ? errorMessage
                      : msg
                  );
                  persistedChatMessagesRef.current = updated;
                  return updated;
                });
              },
              undefined, // onStatus (optional)
              abortController.signal, // abortSignal
              documentIdsArray, // documentIds
              // onReasoningStep: Handle reasoning step events
              (step: { step: string; message: string; details: any }) => {
                console.log('🟡 SideChatPanel: Received reasoning step:', step);
                
                setChatMessages(prev => {
                  const updated = prev.map(msg => {
                    if (msg.id === loadingResponseId) {
                      const existingSteps = msg.reasoningSteps || [];
                      const existingIndex = existingSteps.findIndex(s => s.step === step.step);
                      const newStep: ReasoningStep = {
                        ...step,
                        timestamp: Date.now()
                      };
                      
                      if (existingIndex >= 0) {
                        // Update existing step
                        const updatedSteps = [...existingSteps];
                        updatedSteps[existingIndex] = newStep;
                        return { ...msg, reasoningSteps: updatedSteps };
                      } else {
                        // Add new step - keep reasoning block expanded while adding steps
                        setExpandedReasoningBlocks(prev => ({
                          ...prev,
                          [loadingResponseId]: true
                        }));
                        return { ...msg, reasoningSteps: [...existingSteps, newStep] };
                      }
                    }
                    return msg;
                  });
                  persistedChatMessagesRef.current = updated;
                  return updated;
                });
              }
            );
          } catch (error: any) {
            if (error.name === 'AbortError') {
              console.log('Query aborted');
              return;
            }
            console.error('Error querying documents:', error);
            setChatMessages(prev => {
              const updated = prev.map(msg => 
                msg.id === loadingResponseId
                  ? { ...msg, text: 'Sorry, I encountered an error processing your query.', isLoading: false }
                  : msg
              );
              persistedChatMessagesRef.current = updated;
              return updated;
            });
          }
        })();
      }
    }
  }, [query, isVisible, chatMessages, attachedFiles, propertyAttachments, selectedDocumentIds]);
  
  const inputRef = React.useRef<HTMLTextAreaElement>(null);
  const fileInputRef = React.useRef<HTMLInputElement>(null);
  const contentAreaRef = React.useRef<HTMLDivElement>(null);
  const panelRef = React.useRef<HTMLDivElement>(null);
  const initialScrollHeightRef = React.useRef<number | null>(null);
  const isDeletingRef = React.useRef(false);
  
  // Use shared preview context
  const {
    addPreviewFile
  } = usePreview();

  // Phase 1: Handle citation click - fetch document and open in viewer
  const handleCitationClick = React.useCallback(async (citationData: CitationData) => {
    try {
      const backendUrl = import.meta.env.VITE_BACKEND_URL || 'http://localhost:5002';
      const docId = citationData.doc_id;
      
      if (!docId) {
        console.error('❌ Citation missing doc_id:', citationData);
        toast({
          title: "Error",
          description: "Document ID not found in citation",
          variant: "destructive",
        });
        return;
      }

      console.log('📎 Opening document from citation:', citationData.original_filename, 'doc_id:', docId);

      // Fetch document using document_id
      const downloadUrl = `${backendUrl}/api/files/download?document_id=${docId}`;
      
      const response = await fetch(downloadUrl, {
        credentials: 'include'
      });

      if (!response.ok) {
        throw new Error(`Failed to download document: ${response.status} ${response.statusText}`);
      }

      const blob = await response.blob();
      
      // Determine file type from blob or citation data
      const fileType = blob.type || 'application/pdf';
      
      // Create File object from blob
      const file = new File([blob], citationData.original_filename || 'document.pdf', {
        type: fileType
      });

      // Convert to FileAttachmentData format for DocumentPreviewModal
      const fileData: FileAttachmentData = {
        id: docId, // Use doc_id as the file ID
        file: file,
        name: citationData.original_filename || 'document.pdf',
        type: fileType,
        size: blob.size
      };

      // Extract highlight metadata from citation (first chunk with bbox)
      let highlightData: { bbox: { left: number; top: number; width: number; height: number; page: number }; fileId: string } | undefined;
      
      if (citationData.source_chunks_metadata && citationData.source_chunks_metadata.length > 0) {
        // Find first chunk with valid bbox
        const chunkWithBbox = citationData.source_chunks_metadata.find(
          (chunk) => chunk.bbox && chunk.bbox.page && chunk.bbox.left !== undefined
        );
        
        if (chunkWithBbox && chunkWithBbox.bbox) {
          highlightData = {
            fileId: docId,
            bbox: {
              left: chunkWithBbox.bbox.left,
              top: chunkWithBbox.bbox.top,
              width: chunkWithBbox.bbox.width,
              height: chunkWithBbox.bbox.height,
              page: chunkWithBbox.bbox.page || chunkWithBbox.page_number || 1
            }
          };
          console.log('📎 Highlight data extracted:', highlightData);
        }
      }

      // Open document in preview modal with highlight
      addPreviewFile(fileData, highlightData);
      
      console.log('✅ Document opened in viewer:', citationData.original_filename, highlightData ? 'with highlight' : 'without highlight');
    } catch (error: any) {
      console.error('❌ Error opening citation document:', error);
      toast({
        title: "Error",
        description: error.message || "Failed to open document",
        variant: "destructive",
      });
    }
  }, [addPreviewFile, toast]);

  // Initialize textarea height on mount
  React.useEffect(() => {
    if (inputRef.current) {
      inputRef.current.style.height = 'auto';
      const initialHeight = inputRef.current.scrollHeight;
      initialScrollHeightRef.current = initialHeight;
      inputRef.current.style.height = `${initialHeight}px`;
    }
  }, []);

  // Add custom scrollbar styling and animations for WebKit browsers (Chrome, Safari, Edge)
  React.useEffect(() => {
    const style = document.createElement('style');
    style.id = 'sidechat-scrollbar-style';
    style.textContent = `
      .sidechat-scroll::-webkit-scrollbar {
        width: 6px;
      }
      .sidechat-scroll::-webkit-scrollbar-track {
        background: transparent;
      }
      .sidechat-scroll::-webkit-scrollbar-thumb {
        background: rgba(0, 0, 0, 0.1);
        border-radius: 3px;
      }
      .sidechat-scroll::-webkit-scrollbar-thumb:hover {
        background: rgba(0, 0, 0, 0.15);
      }
      @keyframes pulse {
        0%, 100% {
          opacity: 0.4;
        }
        50% {
          opacity: 1;
        }
      }
      @keyframes rotateRing {
        0% {
          transform: rotateX(45deg) rotateY(-45deg) rotateZ(0deg);
        }
        50% {
          transform: rotateX(45deg) rotateY(-45deg) rotateZ(180deg);
        }
        100% {
          transform: rotateX(45deg) rotateY(-45deg) rotateZ(360deg);
        }
      }
      @keyframes rotateAtom {
        from {
          transform: rotateY(0deg);
        }
        to {
          transform: rotateY(360deg);
        }
      }
      @keyframes rotateGlobe {
        from {
          transform: rotateX(0deg) rotateY(0deg);
        }
        to {
          transform: rotateX(360deg) rotateY(360deg);
        }
      }
    `;
    if (!document.getElementById('sidechat-scrollbar-style')) {
      document.head.appendChild(style);
    }
    return () => {
      const existingStyle = document.getElementById('sidechat-scrollbar-style');
      if (existingStyle && !document.querySelector('.sidechat-scroll')) {
        existingStyle.remove();
      }
    };
  }, []);

  // Generate mock AI response based on query

  // Restore persisted messages when panel becomes visible
  React.useEffect(() => {
    if (isVisible) {
      // If restoreChatId is provided, restore that chat from history
      if (restoreChatId) {
        const chat = getChatById(restoreChatId);
        if (chat && chat.messages) {
          // Convert history messages to ChatMessage format
          const restoredMessages: ChatMessage[] = chat.messages.map((msg: any) => ({
            id: `restored-${Date.now()}-${Math.random().toString(36).substr(2, 9)}`,
            type: msg.role === 'user' ? 'query' : 'response',
            text: msg.content || '',
            attachments: msg.attachments || [],
            propertyAttachments: msg.propertyAttachments || [],
            isLoading: false
          }));
          
          setChatMessages(restoredMessages);
          persistedChatMessagesRef.current = restoredMessages;
          restoredMessageIdsRef.current = new Set(restoredMessages.map(m => m.id));
          return;
        }
      }
      
      // If we have persisted messages, restore them (no animation)
      // BUT only if we're not starting a fresh chat (check if query is empty and no persisted messages)
      if (persistedChatMessagesRef.current.length > 0 && (!query || !query.trim())) {
        setChatMessages(persistedChatMessagesRef.current);
        // Track which messages were restored so they don't animate
        restoredMessageIdsRef.current = new Set(persistedChatMessagesRef.current.map(m => m.id));
        return;
      }
      
      // If persisted messages exist but we have a new query, clear them (new chat scenario)
      // BUT only if we don't already have chat messages (to avoid clearing messages with property attachments)
      if (persistedChatMessagesRef.current.length > 0 && query && query.trim() && chatMessages.length === 0) {
        persistedChatMessagesRef.current = [];
        restoredMessageIdsRef.current = new Set();
      }
      
      // If query is empty and we have no persisted messages, ensure panel is empty
      // BUT only if we don't already have chat messages (to avoid clearing messages with property attachments)
      if ((!query || !query.trim()) && persistedChatMessagesRef.current.length === 0 && chatMessages.length === 0) {
        setChatMessages([]);
        return;
      }
      
      // Don't re-initialize if we already have messages (to preserve property attachments)
      if (chatMessages.length > 0) {
        return;
      }
      
      // Initialize with new query if provided
      if (query && query.trim()) {
        const queryText = query.trim();
        const queryId = `query-${Date.now()}`;
        
        // Include property attachments from context if they exist
        // Create a deep copy to ensure they persist even if context is cleared
        const initialPropertyAttachments = propertyAttachments.length > 0 
          ? propertyAttachments.map(p => ({ ...p, property: { ...p.property } }))
          : undefined;
        
        console.log('📥 SideChatPanel: Initializing with query:', {
          text: queryText,
          propertyAttachments: initialPropertyAttachments?.length || 0,
          propertyAttachmentsData: initialPropertyAttachments
        });
        
        // Get selected document IDs if selection mode was used
        const initialSelectedDocIds = selectedDocumentIds.size > 0 
          ? Array.from(selectedDocumentIds) 
          : undefined;
        
        // Try to get document names from property attachments if available
        let initialSelectedDocNames: string[] | undefined = undefined;
        if (initialSelectedDocIds && initialSelectedDocIds.length > 0 && initialPropertyAttachments && initialPropertyAttachments.length > 0) {
          // Get documents from the first property attachment
          const property = initialPropertyAttachments[0].property as any;
          if (property?.propertyHub?.documents) {
            initialSelectedDocNames = initialSelectedDocIds
              .map(docId => {
                const doc = property.propertyHub.documents.find((d: any) => d.id === docId);
                return doc?.original_filename;
              })
              .filter((name): name is string => !!name);
          }
        }
        
        // Add query message
        const initialMessage: ChatMessage = {
          id: queryId,
          type: 'query',
          text: queryText,
          attachments: [],
          propertyAttachments: initialPropertyAttachments,
          selectedDocumentIds: initialSelectedDocIds,
          selectedDocumentNames: initialSelectedDocNames
        };
        
        setChatMessages([initialMessage]);
        persistedChatMessagesRef.current = [initialMessage];
        // Track this message so it doesn't animate on restore
        restoredMessageIdsRef.current = new Set([initialMessage.id]);
        
        // Clear property attachments after they've been included in the initial message
        // This ensures they're available when the panel initializes, but cleared after
        // BUT only clear if this is a new initialization, not if we're restoring or have existing messages
        if (initialPropertyAttachments && initialPropertyAttachments.length > 0 && chatMessages.length === 0) {
          setTimeout(() => {
            clearPropertyAttachments();
            // Turn off selection mode after clearing attachments
            setSelectionModeActive(false);
          }, 200); // Small delay to ensure the message is rendered
        }
        
        // Add loading response message
        const loadingResponseId = `response-loading-${Date.now()}`;
        const loadingMessage: ChatMessage = {
          id: loadingResponseId,
          type: 'response',
          text: '',
          isLoading: true,
          reasoningSteps: [], // Initialize empty array for reasoning steps
          citations: {} // Initialize empty object for citations
        };
        setChatMessages(prev => {
          const updated = [...prev, loadingMessage];
          persistedChatMessagesRef.current = updated;
          return updated;
        });
        
        // Call LLM API for initial query
        (async () => {
          try {
            // Extract property_id from property attachments (first one if multiple)
            const propertyId = initialPropertyAttachments && initialPropertyAttachments.length > 0
              ? String(initialPropertyAttachments[0].propertyId)
              : undefined;
            
            console.log('📤 SideChatPanel: Calling LLM API for initial query:', {
              query: queryText,
              propertyId,
              messageHistoryLength: 0
            });
            
            // Use streaming API for real-time token-by-token updates
            let accumulatedText = '';
            
            // Create AbortController for this query
            const abortController = new AbortController();
            abortControllerRef.current = abortController;
            
            // Convert selected document IDs to array for initial query
            const initialDocumentIds = selectedDocumentIds.size > 0 
              ? Array.from(selectedDocumentIds) 
              : undefined;
            
            if (initialDocumentIds && initialDocumentIds.length > 0) {
              console.log(`📄 SideChatPanel: Query with ${initialDocumentIds.length} document filter(s)`);
            }
            
            await backendApi.queryDocumentsStreamFetch(
              queryText,
              propertyId,
              [], // No message history for initial query
              `session_${Date.now()}`,
              // onToken: Stream each token as it arrives
              (token: string) => {
                accumulatedText += token;
                const responseMessage: ChatMessage = {
                  id: loadingResponseId,
                  type: 'response',
                  text: accumulatedText,
                  isLoading: true  // Still loading while streaming
                };
                
                setChatMessages(prev => {
                  const updated = prev.map(msg => 
                    msg.id === loadingResponseId 
                      ? responseMessage
                      : msg
                  );
                  persistedChatMessagesRef.current = updated;
                  return updated;
                });
              },
              // onComplete: Final response received
              (data: any) => {
                const finalText = data.summary || accumulatedText || "I found some information for you.";
                
                console.log('✅ SideChatPanel: LLM streaming complete for initial query:', {
                  summary: finalText.substring(0, 100),
                  documentsFound: data.relevant_documents?.length || 0,
                  citations: data.citations ? Object.keys(data.citations).length : 0
                });
                
                const responseMessage: ChatMessage = {
                  id: loadingResponseId,
                  type: 'response',
                  text: finalText,
                  isLoading: false,
                  citations: data.citations || {} // NEW: Store citations
                };
                
                setChatMessages(prev => {
                  const updated = prev.map(msg => 
                    msg.id === loadingResponseId 
                      ? responseMessage
                      : msg
                  );
                  persistedChatMessagesRef.current = updated;
                  return updated;
                });
              },
              // onError: Handle errors
              (error: string) => {
                console.error('❌ SideChatPanel: Streaming error for initial query:', error);
                
                const errorMessage: ChatMessage = {
                  id: loadingResponseId,
                  type: 'response',
                  text: `Sorry, I encountered an error while processing your query. Please try again or contact support if the issue persists. Error: ${error}`,
                  isLoading: false
                };
                
                setChatMessages(prev => {
                  const updated = prev.map(msg => 
                    msg.id === loadingResponseId 
                      ? errorMessage
                      : msg
                  );
                  persistedChatMessagesRef.current = updated;
                  return updated;
                });
                
                toast({
                  description: 'Failed to get AI response. Please try again.',
                  duration: 5000,
                  variant: 'destructive',
                });
              },
              // onStatus: Show status messages
              (message: string) => {
                console.log('📊 SideChatPanel: Status:', message);
              },
              // abortSignal: Pass abort signal for cancellation
              abortController.signal,
              // documentIds: Pass selected document IDs to filter search
              initialDocumentIds,
              // onReasoningStep: Handle reasoning step events
              (step: { step: string; message: string; details: any }) => {
                console.log('🟡 SideChatPanel: Received reasoning step:', step);
                
                setChatMessages(prev => {
                  const updated = prev.map(msg => {
                    if (msg.id === loadingResponseId) {
                      const existingSteps = msg.reasoningSteps || [];
                      const existingIndex = existingSteps.findIndex(s => s.step === step.step);
                      const newStep: ReasoningStep = {
                        ...step,
                        timestamp: Date.now()
                      };
                      
                      if (existingIndex >= 0) {
                        // Update existing step
                        const updatedSteps = [...existingSteps];
                        updatedSteps[existingIndex] = newStep;
                        return { ...msg, reasoningSteps: updatedSteps };
                      } else {
                        // Add new step - keep reasoning block expanded while adding steps
                        setExpandedReasoningBlocks(prev => ({
                          ...prev,
                          [loadingResponseId]: true
                        }));
                        return { ...msg, reasoningSteps: [...existingSteps, newStep] };
                      }
                    }
                    return msg;
                  });
                  persistedChatMessagesRef.current = updated;
                  return updated;
                });
              }
            );
            
            // Clear abort controller on completion
            abortControllerRef.current = null;
          } catch (error) {
            abortControllerRef.current = null;
            // Don't log error if it was aborted
            if (error instanceof Error && error.message !== 'Request aborted') {
              console.error('❌ SideChatPanel: Error calling LLM API for initial query:', error);
            }
            
            // Show error message instead of mock response
            const errorMessage: ChatMessage = {
              id: `response-${Date.now()}`,
              type: 'response',
              text: `Sorry, I encountered an error while processing your query. Please try again or contact support if the issue persists. Error: ${error instanceof Error ? error.message : 'Unknown error'}`,
              isLoading: false
            };
            
            setChatMessages(prev => {
              const updated = prev.map(msg => 
                msg.id === loadingResponseId 
                  ? errorMessage
                  : msg
              );
              persistedChatMessagesRef.current = updated;
              return updated;
            });
            
            // Show error toast
            toast({
              description: 'Failed to get AI response. Please try again.',
              duration: 5000,
              variant: 'destructive',
            });
          }
        })();
      }
    }
  }, [isVisible, query, restoreChatId, getChatById]);

  // Auto-scroll to bottom when new messages are added (ChatGPT-like behavior)
  React.useEffect(() => {
    if (contentAreaRef.current && chatMessages.length > 0) {
      // Small delay to ensure DOM has updated
      setTimeout(() => {
        if (contentAreaRef.current) {
          contentAreaRef.current.scrollTop = contentAreaRef.current.scrollHeight;
        }
      }, 100);
    }
  }, [chatMessages]);


  // Handle textarea change with auto-resize logic
  const handleTextareaChange = (e: React.ChangeEvent<HTMLTextAreaElement>) => {
    const value = e.target.value;
    const cursorPos = e.target.selectionStart;
    
    setInputValue(value);
    
    // Always stay in multi-line layout, just adjust height
    if (inputRef.current) {
      inputRef.current.style.height = 'auto';
      const scrollHeight = inputRef.current.scrollHeight;
      const maxHeight = 120;
      const newHeight = Math.min(scrollHeight, maxHeight);
      inputRef.current.style.height = `${newHeight}px`;
      inputRef.current.style.overflowY = scrollHeight > maxHeight ? 'auto' : 'hidden';
      inputRef.current.style.minHeight = '24px';
      
      if (!isDeletingRef.current && cursorPos !== null) {
        inputRef.current.setSelectionRange(cursorPos, cursorPos);
      }
    }
  };

  const handleFileUpload = React.useCallback((file: File) => {
    console.log('📎 SideChatPanel: handleFileUpload called with file:', file.name);
    
    // Check if we've reached the maximum number of files
    if (attachedFiles.length >= MAX_FILES) {
      console.warn(`⚠️ Maximum of ${MAX_FILES} files allowed`);
      toast({
        description: `Maximum of ${MAX_FILES} files allowed. Please remove a file before adding another.`,
        duration: 3000,
      });
      return;
    }
    
    const fileData: FileAttachmentData = {
      id: `file-${Date.now()}-${Math.random().toString(36).substr(2, 9)}`,
      file,
      name: file.name,
      type: file.type,
      size: file.size
    };
    
    // Preload blob URL immediately (Instagram-style preloading)
    const preloadBlobUrl = () => {
      try {
        console.log('🚀 Preloading blob URL for attachment:', file.name);
        const blobUrl = URL.createObjectURL(file);
        
        // Store preloaded blob URL in global cache
        if (!(window as any).__preloadedAttachmentBlobs) {
          (window as any).__preloadedAttachmentBlobs = {};
        }
        (window as any).__preloadedAttachmentBlobs[fileData.id] = blobUrl;
        
        console.log(`✅ Preloaded blob URL for attachment ${fileData.id}`);
      } catch (error) {
        console.error('❌ Error preloading blob URL:', error);
      }
    };
    
    // Preload immediately
    preloadBlobUrl();
    
    setAttachedFiles(prev => {
      const updated = [...prev, fileData];
      attachedFilesRef.current = updated; // Update ref immediately
      return updated;
    });
    console.log('✅ SideChatPanel: File attached:', fileData, `(${attachedFiles.length + 1}/${MAX_FILES})`);
  }, [attachedFiles.length]);

  // Handle opening document selection mode
  const handleOpenDocumentSelection = React.useCallback(() => {
    toggleDocumentSelectionMode();
  }, [toggleDocumentSelectionMode]);

  const handleRemoveFile = React.useCallback((fileId: string) => {
    setAttachedFiles(prev => {
      const updated = prev.filter(f => f.id !== fileId);
      attachedFilesRef.current = updated; // Update ref immediately
      return updated;
    });
    
    // Clean up blob URL if it exists
    if ((window as any).__preloadedAttachmentBlobs?.[fileId]) {
      URL.revokeObjectURL((window as any).__preloadedAttachmentBlobs[fileId]);
      delete (window as any).__preloadedAttachmentBlobs[fileId];
    }
  }, []);


  const handleFileSelect = (e: React.ChangeEvent<HTMLInputElement>) => {
    const file = e.target.files?.[0];
    if (file) {
      handleFileUpload(file);
    }
    // Reset input so same file can be selected again
    if (fileInputRef.current) {
      fileInputRef.current.value = '';
    }
  };

  const handleSubmit = (e: React.FormEvent) => {
    e.preventDefault();
    const submitted = inputValue.trim();
    if ((submitted || attachedFiles.length > 0 || propertyAttachments.length > 0) && !isSubmitted && onQuerySubmit) {
      setIsSubmitted(true);
      
      // Create a copy of attachments to store with the query
      const attachmentsToStore = [...attachedFiles];
      const propertiesToStore = [...propertyAttachments];
      
      console.log('📤 SideChatPanel: Submitting query with:', {
        text: submitted,
        fileAttachments: attachmentsToStore.length,
        propertyAttachments: propertiesToStore.length,
        propertyAttachmentsData: propertiesToStore
      });
      
      // Add query with attachments to the submitted queries list (for backward compatibility)
      setSubmittedQueries(prev => [...prev, { 
        text: submitted || '', 
        attachments: attachmentsToStore 
      }]);
      
      // Get selected document IDs and names if selection mode was used
      const selectedDocIds = selectedDocumentIds.size > 0 
        ? Array.from(selectedDocumentIds) 
        : undefined;
      
      // Try to get document names from property attachments if available
      let selectedDocNames: string[] | undefined = undefined;
      if (selectedDocIds && selectedDocIds.length > 0 && propertiesToStore.length > 0) {
        // Get documents from the first property attachment
        const property = propertiesToStore[0].property as any;
        if (property?.propertyHub?.documents) {
          selectedDocNames = selectedDocIds
            .map(docId => {
              const doc = property.propertyHub.documents.find((d: any) => d.id === docId);
              return doc?.original_filename;
            })
            .filter((name): name is string => !!name);
        }
      }
      
      // Add query message to chat
      const queryId = `query-${Date.now()}-${Math.random().toString(36).substr(2, 9)}`;
      const newQueryMessage = {
        id: queryId,
        type: 'query' as const,
        text: submitted || '',
        attachments: attachmentsToStore,
        propertyAttachments: propertiesToStore, // Always include, even if empty array
        selectedDocumentIds: selectedDocIds,
        selectedDocumentNames: selectedDocNames
      };
      
      console.log('💬 SideChatPanel: Adding query message:', newQueryMessage);
      console.log('🔍 SideChatPanel: Property attachments in message:', newQueryMessage.propertyAttachments);
      
      setChatMessages(prev => {
        const updated = [...prev, newQueryMessage];
        persistedChatMessagesRef.current = updated;
        console.log('📋 SideChatPanel: Updated chatMessages:', updated);
        return updated;
      });
      
      // Add loading response message
      const loadingResponseId = `response-loading-${Date.now()}`;
      const loadingMessage: ChatMessage = {
        id: loadingResponseId,
        type: 'response',
        text: '',
        isLoading: true,
        reasoningSteps: [] // Initialize empty array for reasoning steps
      };
      setChatMessages(prev => {
        const updated = [...prev, loadingMessage];
        persistedChatMessagesRef.current = updated;
        return updated;
      });
      
      // Initialize reasoning steps tracking for this query
      currentQueryIdRef.current = loadingResponseId;
      // Expand reasoning block by default for new queries
      setExpandedReasoningBlocks(prev => ({
        ...prev,
        [loadingResponseId]: true
      }));
      
      // Call LLM API to query documents
      (async () => {
        try {
          // Extract property_id from property attachments (first one if multiple)
          const propertyId = propertiesToStore.length > 0 
            ? String(propertiesToStore[0].propertyId) 
            : undefined;
          
          // Build message history from previous messages (excluding the current one)
          const messageHistory = chatMessages
            .filter(msg => (msg.type === 'query' || msg.type === 'response') && msg.text)
            .map(msg => ({
              role: msg.type === 'query' ? 'user' : 'assistant',
              content: msg.text || ''
            }));
          
          console.log('📤 SideChatPanel: Calling LLM API with:', {
            query: submitted,
            propertyId,
            messageHistoryLength: messageHistory.length
          });
          
          // Use streaming API for real-time token-by-token updates
          let accumulatedText = '';
          
          // Create AbortController for this query
          const abortController = new AbortController();
          abortControllerRef.current = abortController;
          
          // Convert selected document IDs to array
          const documentIdsArray = selectedDocumentIds.size > 0 
            ? Array.from(selectedDocumentIds) 
            : undefined;
          
          if (documentIdsArray && documentIdsArray.length > 0) {
            console.log(`📄 SideChatPanel: Query with ${documentIdsArray.length} document filter(s)`);
          }
          
          await backendApi.queryDocumentsStreamFetch(
            submitted || '',
            propertyId,
            messageHistory,
            `session_${Date.now()}`,
            // onToken: Stream each token as it arrives
            (token: string) => {
              accumulatedText += token;
              setChatMessages(prev => {
                const existingMessage = prev.find(msg => msg.id === loadingResponseId);
                const responseMessage: ChatMessage = {
                  id: loadingResponseId,
                  type: 'response',
                  text: accumulatedText,
                  isLoading: true,  // Still loading while streaming
                  reasoningSteps: existingMessage?.reasoningSteps || [] // Preserve reasoning steps
                };
                
                const updated = prev.map(msg => 
                  msg.id === loadingResponseId 
                    ? responseMessage
                    : msg
                );
                persistedChatMessagesRef.current = updated;
                return updated;
              });
            },
            // onComplete: Final response received
            (data: any) => {
              const finalText = data.summary || accumulatedText || "I found some information for you.";
              
              console.log('✅ SideChatPanel: LLM streaming complete:', {
                summary: finalText.substring(0, 100),
                documentsFound: data.relevant_documents?.length || 0,
                citations: data.citations ? Object.keys(data.citations).length : 0
              });
              
              setChatMessages(prev => {
                const existingMessage = prev.find(msg => msg.id === loadingResponseId);
                const responseMessage: ChatMessage = {
                  id: loadingResponseId,
                  type: 'response',
                  text: finalText,
                  isLoading: false,
                  reasoningSteps: existingMessage?.reasoningSteps || [], // Preserve reasoning steps
                  citations: data.citations || {} // NEW: Store citations with bbox metadata
                };
                
                const updated = prev.map(msg => 
                  msg.id === loadingResponseId 
                    ? responseMessage
                    : msg
                );
                persistedChatMessagesRef.current = updated;
                return updated;
              });
              
              // Keep reasoning steps in the message - don't clear them
              currentQueryIdRef.current = null;
            },
            // onError: Handle errors
            (error: string) => {
              console.error('❌ SideChatPanel: Streaming error:', error);
              
              setChatMessages(prev => {
                const existingMessage = prev.find(msg => msg.id === loadingResponseId);
                const errorMessage: ChatMessage = {
                  id: loadingResponseId,
                  type: 'response',
                  text: `Sorry, I encountered an error while processing your query. Please try again or contact support if the issue persists. Error: ${error}`,
                  isLoading: false,
                  reasoningSteps: existingMessage?.reasoningSteps || [] // Preserve reasoning steps
                };
                
                const updated = prev.map(msg => 
                  msg.id === loadingResponseId 
                    ? errorMessage
                    : msg
                );
                persistedChatMessagesRef.current = updated;
                return updated;
              });
              
              toast({
                description: 'Failed to get AI response. Please try again.',
                duration: 5000,
                variant: 'destructive',
              });
            },
            // onStatus: Show status messages
            (message: string) => {
              console.log('📊 SideChatPanel: Status:', message);
              // Optionally show status in UI
            },
            // abortSignal: Pass abort signal for cancellation
            abortController.signal,
            // documentIds: Pass selected document IDs to filter search
            documentIdsArray,
            // onReasoningStep: Handle reasoning step events
            (step: { step: string; message: string; details: any }) => {
              console.log('🟡 SideChatPanel: Received reasoning step:', step);
              console.log('🟡 SideChatPanel: Looking for message with ID:', loadingResponseId);
              
              // Store reasoning steps in the message itself
              setChatMessages(prev => {
                console.log('🟡 SideChatPanel: Current messages:', prev.map(m => ({ id: m.id, hasReasoning: !!m.reasoningSteps })));
                
                const updated = prev.map(msg => {
                  if (msg.id === loadingResponseId) {
                    console.log('🟡 SideChatPanel: Found matching message, updating reasoning steps');
                    const existingSteps = msg.reasoningSteps || [];
                    const existingIndex = existingSteps.findIndex(s => s.step === step.step);
                    const newStep: ReasoningStep = {
                      ...step,
                      timestamp: Date.now()
                    };
                    
                    if (existingIndex >= 0) {
                      // Update existing step
                      const updatedSteps = [...existingSteps];
                      updatedSteps[existingIndex] = newStep;
                      console.log('🟡 SideChatPanel: Updated existing reasoning step:', step.step);
                      return { ...msg, reasoningSteps: updatedSteps };
                    } else {
                      // Add new step - keep reasoning block expanded while adding steps
                      setExpandedReasoningBlocks(prev => ({
                        ...prev,
                        [loadingResponseId]: true
                      }));
                      console.log('🟡 SideChatPanel: Added new reasoning step:', step.step, 'Total steps:', existingSteps.length + 1);
                      return { ...msg, reasoningSteps: [...existingSteps, newStep] };
                    }
                  }
                  return msg;
                });
                
                console.log('🟡 SideChatPanel: Updated messages with reasoning steps');
                return updated;
              });
            }
          );
          
          // Clear abort controller on completion
          abortControllerRef.current = null;
        } catch (error) {
          abortControllerRef.current = null;
          // Don't log error if it was aborted
          if (error instanceof Error && error.message !== 'Request aborted') {
            console.error('❌ SideChatPanel: Error calling LLM API:', error);
          }
          
          // Show error message instead of mock response
          const errorMessage: ChatMessage = {
            id: `response-${Date.now()}`,
            type: 'response',
            text: `Sorry, I encountered an error while processing your query. Please try again or contact support if the issue persists. Error: ${error instanceof Error ? error.message : 'Unknown error'}`,
            isLoading: false
          };
          
          setChatMessages(prev => {
            const updated = prev.map(msg => 
              msg.id === loadingResponseId 
                ? errorMessage
                : msg
            );
            persistedChatMessagesRef.current = updated;
            return updated;
          });
          
          // Show error toast
          toast({
            description: 'Failed to get AI response. Please try again.',
            duration: 5000,
            variant: 'destructive',
          });
        }
      })();
      
      // Submit the query text (attachments can be handled separately if needed)
      onQuerySubmit(submitted);
      setInputValue("");
      setAttachedFiles([]); // Clear attachments after submit
      
      // Clear property attachments after they've been stored in the message
      // Use a small delay to ensure the message is fully rendered first
      if (propertiesToStore.length > 0) {
        setTimeout(() => {
          clearPropertyAttachments();
          setSelectionModeActive(false);
        }, 100); // Small delay to ensure message is rendered
      }
      setIsSubmitted(false);
      // Don't switch setIsMultiLine(false) - stay in multi-line layout
      
      // Reset textarea
      if (inputRef.current) {
        const initialHeight = initialScrollHeightRef.current ?? 24;
        inputRef.current.style.height = `${initialHeight}px`;
        inputRef.current.style.overflowY = '';
        inputRef.current.style.overflow = '';
      }
    }
  };
  
  const hasContent = inputValue.trim().length > 0;
  return (
    <AnimatePresence>
      {isVisible && (
        <motion.div
          key="side-chat-panel"
          ref={panelRef}
          initial={{ x: -400, opacity: 0 }}
          animate={{ 
            x: 0, 
            opacity: 1
          }}
          exit={{ x: -400, opacity: 0 }}
          transition={{ 
            duration: 0.2,
            ease: [0.4, 0, 0.2, 1]
          }}
          layout
          className="fixed top-0 bottom-0 z-30"
          style={{
            left: `${sidebarWidth}px`, // Always positioned after sidebar
            width: isExpanded 
              ? (lockedWidthRef.current || (isPropertyDetailsOpen ? '35vw' : '50vw')) // Use locked width if available, otherwise calculate
              : '450px', // Fixed width when collapsed
            backgroundColor: '#F9F9F9',
            boxShadow: isExpanded ? '2px 0 16px rgba(0, 0, 0, 0.15)' : '2px 0 8px rgba(0, 0, 0, 0.1)',
            transition: 'width 0.35s cubic-bezier(0.4, 0, 0.2, 1), box-shadow 0.35s cubic-bezier(0.4, 0, 0.2, 1)', // Smooth transition matching map clip-path animation
            willChange: 'width', // Optimize for smooth width changes
            backfaceVisibility: 'hidden', // Prevent flickering
            transform: 'translateZ(0)' // Force GPU acceleration
          }}
        >
          {/* Panel content will go here */}
          <div className="h-full flex flex-col">
            {/* Header */}
            <div className="p-4 relative" style={{ backgroundColor: '#F9F9F9', borderBottom: 'none' }}>
              <div className="flex items-center justify-between">
                <button
                  onClick={onSidebarToggle}
                  className="w-11 h-11 lg:w-13 lg:h-13 flex items-center justify-center text-gray-500 hover:text-gray-700 hover:bg-gray-100 rounded-lg transition-all duration-200"
                  title="Toggle sidebar"
                  type="button"
                >
                  <PanelLeft className="w-5 h-5 lg:w-5 lg:h-5" strokeWidth={1.5} />
                </button>
                <div className="flex items-center space-x-2">
                  <motion.button
                    onClick={() => {
                      // Save current chat to history if there are messages
                      if (chatMessages.length > 0) {
                        const firstQuery = chatMessages.find(m => m.type === 'query');
                        const preview = firstQuery?.text || 'New chat';
                        addChatToHistory({
                          title: '',
                          timestamp: new Date().toISOString(),
                          preview,
                          messages: chatMessages.map(m => ({
                            role: m.type === 'query' ? 'user' : 'assistant',
                            content: m.text || '',
                            attachments: m.attachments || [],
                            propertyAttachments: m.propertyAttachments || []
                          }))
                        });
                      }
                      
                      // Completely clear ALL state for new chat
                      setChatMessages([]);
                      setSubmittedQueries([]);
                      persistedChatMessagesRef.current = [];
                      restoredMessageIdsRef.current = new Set();
                      setInputValue("");
                      setAttachedFiles([]);
                      clearPropertyAttachments();
                      setSelectionModeActive(false);
                      setIsSubmitted(false);
                      setIsFocused(false);
                      
                      // Reset textarea if it exists
                      if (inputRef.current) {
                        inputRef.current.value = "";
                        inputRef.current.style.height = 'auto';
                      }
                      
                      // Notify parent to clear query prop
                      if (onNewChat) {
                        onNewChat();
                      }
                    }}
                    whileHover={{ scale: 1.01 }}
                    whileTap={{ scale: 0.99 }}
                    className="flex items-center space-x-1.5 px-2.5 py-1.5 border border-slate-200/60 hover:border-slate-300/80 bg-white/70 hover:bg-slate-50/80 rounded-md transition-all duration-200 group"
                    title="New chat"
                  >
                    <Plus className="w-3.5 h-3.5 text-slate-600 group-hover:text-slate-700" strokeWidth={1.5} />
                    <span className="text-slate-700 group-hover:text-slate-800 font-medium text-xs">
                      New chat
                    </span>
                  </motion.button>
                  <button
                    type="button"
                    onClick={() => {
                      // Clear locked width when user manually toggles expand/collapse
                      lockedWidthRef.current = null;
                      setIsExpanded(!isExpanded);
                    }}
                    className="flex items-center justify-center p-1.5 border rounded-md transition-all duration-200 group border-slate-200/60 hover:border-slate-300/80 bg-white/70 hover:bg-slate-50/80 focus:outline-none outline-none"
                    style={{
                      marginLeft: '4px'
                    }}
                    title={isExpanded ? "Collapse chat" : "Expand chat"}
                  >
                    {isExpanded ? (
                      <Minimize2 className="w-3.5 h-3.5 text-slate-600 group-hover:text-slate-700 transition-colors" strokeWidth={1.5} />
                    ) : (
                      <MoveDiagonal className="w-3.5 h-3.5 text-slate-600 group-hover:text-slate-700 transition-colors" strokeWidth={1.5} />
                    )}
                  </button>
                  <button
                    onClick={onMapToggle}
                    className="p-1.5 text-gray-500 hover:text-gray-700 hover:bg-gray-200 rounded-full transition-all"
                    title="Close chat"
                  >
                    <X className="w-4 h-4" />
                  </button>
                </div>
              </div>
            </div>
            
            {/* Content area - Query bubbles (ChatGPT-like scrollable area) */}
            <div 
              ref={contentAreaRef}
              className="flex-1 overflow-y-auto sidechat-scroll" 
              style={{ 
                backgroundColor: '#F9F9F9',
                padding: isExpanded 
                  ? '16px calc(36px + 7.5%) 16px calc(36px + 7.5%)' // Align with centered chat bar when expanded (36px container padding + 7.5% offset on both sides for centered 85% width)
                  : '16px 20px 16px 12px', // Normal padding when collapsed
                scrollbarWidth: 'thin',
                scrollbarColor: 'rgba(0, 0, 0, 0.1) transparent'
              }}
            >
              <div className="flex flex-col" style={{ minHeight: '100%', gap: '16px' }}>
                <AnimatePresence>
                  {chatMessages.map((message) => {
                    // Check if this is a restored message (existed when panel was opened)
                    // For restored messages, don't animate - they should appear instantly
                    const isRestored = restoredMessageIdsRef.current.has(message.id);
                    const shouldAnimate = !isRestored;
                    
                    return message.type === 'query' ? (
                      // Query message container - ChatGPT style with attachments above
                      <div
                        key={message.id}
                        style={{
                          alignSelf: 'flex-start',
                          maxWidth: '85%',
                          width: 'fit-content',
                          marginTop: '8px',
                          marginLeft: isExpanded ? '0' : '12px', // Align with chat bar when expanded
                          display: 'flex',
                          flexDirection: 'column',
                          gap: '6px'
                        }}
                      >
                        {/* Display selected documents indicator above bubble (ChatGPT style) */}
                        {message.selectedDocumentIds && message.selectedDocumentIds.length > 0 && (
                          <div style={{ 
                            display: 'flex', 
                            alignItems: 'center', 
                            gap: '6px',
                            padding: '4px 8px',
                            backgroundColor: 'transparent',
                            borderRadius: '6px',
                            fontSize: '11px',
                            color: '#6B7280',
                            marginBottom: '2px'
                          }}>
                            <FileCheck size={12} style={{ flexShrink: 0, color: '#9CA3AF' }} />
                            <span style={{ fontWeight: 400 }}>
                              {message.selectedDocumentIds.length === 1 && message.selectedDocumentNames && message.selectedDocumentNames.length > 0
                                ? message.selectedDocumentNames[0]
                                : `${message.selectedDocumentIds.length} ${message.selectedDocumentIds.length === 1 ? 'document' : 'documents'} selected`}
                            </span>
                          </div>
                        )}
                        
                        {/* Query bubble */}
                        <div
                          style={{
                            backgroundColor: '#F5F5F5', // Light grey background
                            borderRadius: '8px',
                            padding: '4px 10px', // Tighter horizontal padding
                            border: '1px solid rgba(0, 0, 0, 0.08)', // Subtle border
                            boxShadow: '0 1px 2px rgba(0, 0, 0, 0.05)', // Very subtle shadow
                            width: 'fit-content', // Fit container tightly around content
                            wordWrap: 'break-word',
                            display: 'inline-block', // Ensure container fits content
                            maxWidth: '100%' // Prevent overflow
                          }}
                        >
                          {/* Display file attachments if any */}
                          {message.attachments && message.attachments.length > 0 && (
                            <div style={{ marginBottom: (message.text || (message.propertyAttachments && message.propertyAttachments.length > 0)) ? '8px' : '0', display: 'flex', flexWrap: 'wrap', gap: '4px' }}>
                              {message.attachments.map((attachment) => (
                                <QueryAttachment key={attachment.id} attachment={attachment} />
                              ))}
                            </div>
                          )}
                          
                          {/* Display property attachments if any */}
                          {message.propertyAttachments && message.propertyAttachments.length > 0 ? (
                              <div style={{ marginBottom: message.text ? '8px' : '0', display: 'flex', flexWrap: 'wrap', gap: '4px' }}>
                                {message.propertyAttachments.map((property) => (
                                    <QueryPropertyAttachment 
                                      key={property.id} 
                                      attachment={property}
                                      onOpenProperty={(attachment) => {
                                        console.log('🔍 QueryPropertyAttachment onOpenProperty called:', attachment);
                                        if (onOpenProperty) {
                                          const property = attachment.property;
                                          console.log('📋 Property data:', property);
                                          const coordinates = property.latitude && property.longitude
                                            ? { lat: property.latitude, lng: property.longitude }
                                            : undefined;
                                          const propertyId = property.id || attachment.propertyId;
                                          console.log('📍 Coordinates:', coordinates, 'PropertyId:', propertyId);
                                          onOpenProperty(attachment.address, coordinates, propertyId);
                                        } else {
                                          console.warn('⚠️ SideChatPanel onOpenProperty prop not provided');
                                        }
                                      }}
                                    />
                                  ))}
                              </div>
                            ) : null}
                          
                          {/* Display query text */}
                          {message.text && (
                            <div style={{
                              color: '#0D0D0D',
                              fontSize: '13px',
                              lineHeight: '19px',
                              margin: 0,
                              padding: 0,
                              textAlign: 'left',
                              fontFamily: 'system-ui, -apple-system, sans-serif',
                              width: 'fit-content',
                              maxWidth: '100%',
                              boxSizing: 'border-box'
                            }}>
                              <ReactMarkdown
                              components={{
                                p: ({ children }) => <p style={{ margin: 0, padding: 0, display: 'inline' }}>{children}</p>,
                                h1: ({ children }) => <h1 style={{ fontSize: '16px', fontWeight: 600, margin: '12px 0 8px 0' }}>{children}</h1>,
                                h2: () => null, // Remove h2 titles from query responses
                                h3: ({ children }) => <h3 style={{ fontSize: '14px', fontWeight: 600, margin: '8px 0 4px 0' }}>{children}</h3>,
                                ul: ({ children }) => <ul style={{ margin: '8px 0', paddingLeft: '20px' }}>{children}</ul>,
                                ol: ({ children }) => <ol style={{ margin: '8px 0', paddingLeft: '20px' }}>{children}</ol>,
                                li: ({ children }) => <li style={{ marginBottom: '4px' }}>{children}</li>,
                                strong: ({ children }) => <strong style={{ fontWeight: 600 }}>{children}</strong>,
                                em: ({ children }) => <em style={{ fontStyle: 'italic' }}>{children}</em>,
                                code: ({ children }) => <code style={{ backgroundColor: '#f3f4f6', padding: '2px 4px', borderRadius: '3px', fontSize: '12px', fontFamily: 'monospace' }}>{children}</code>,
                                blockquote: ({ children }) => <blockquote style={{ borderLeft: '3px solid #d1d5db', paddingLeft: '12px', margin: '8px 0', color: '#6b7280' }}>{children}</blockquote>,
                                hr: () => <hr style={{ border: 'none', borderTop: '1px solid #e5e7eb', margin: '16px 0' }} />,
                                table: ({ children }) => (
                                  <div style={{ overflowX: 'auto', margin: '12px 0' }}>
                                    <table style={{ width: '100%', borderCollapse: 'collapse', fontSize: '13px' }}>
                                      {children}
                                    </table>
                                  </div>
                                ),
                                thead: ({ children }) => <thead style={{ backgroundColor: '#f9fafb' }}>{children}</thead>,
                                tbody: ({ children }) => <tbody>{children}</tbody>,
                                tr: ({ children }) => <tr style={{ borderBottom: '1px solid #e5e7eb' }}>{children}</tr>,
                                th: ({ children }) => <th style={{ padding: '8px 12px', textAlign: 'left', fontWeight: 600, color: '#111827', borderBottom: '2px solid #d1d5db' }}>{children}</th>,
                                td: ({ children }) => <td style={{ padding: '8px 12px', textAlign: 'left', color: '#374151' }}>{children}</td>,
                              }}
                            >
                              {message.text}
                            </ReactMarkdown>
                          </div>
                        )}
                        </div>
                      </div>
                    ) : (
                      // Response message - full width, no bubble (Cursor AI style)
                      <div
                        key={message.id}
                        style={{
                          width: '100%',
                          padding: '0',
                          margin: '0',
                          marginTop: '8px',
                          paddingLeft: isExpanded ? '0' : '20px', // Align with chat bar when expanded
                          paddingRight: isExpanded ? '0' : '20px', // Align with chat bar when expanded
                          wordWrap: 'break-word'
                        }}
                      >
                        {/* Display reasoning steps in expandable block (persists after completion) */}
                        {message.reasoningSteps && message.reasoningSteps.length > 0 && (
                          <div style={{
                            marginBottom: '12px',
                            padding: '8px 12px',
                            backgroundColor: '#F3F4F6',
                            borderRadius: '8px',
                            border: '1px solid #E5E7EB',
                            cursor: 'pointer'
                          }}
                          onClick={() => {
                            setExpandedReasoningBlocks(prev => ({
                              ...prev,
                              [message.id]: !prev[message.id]
                            }));
                          }}
                          >
                            <div style={{
                              display: 'flex',
                              alignItems: 'center',
                              justifyContent: 'space-between',
                              fontSize: '11px',
                              fontWeight: 500,
                              color: '#6B7280',
                              textTransform: 'uppercase',
                              letterSpacing: '0.5px',
                              userSelect: 'none'
                            }}>
                              <span>Velora Reasoning ({message.reasoningSteps.length} steps)</span>
                              <span style={{
                                fontSize: '14px',
                                transition: 'transform 0.2s',
                                transform: expandedReasoningBlocks[message.id] ? 'rotate(180deg)' : 'rotate(0deg)'
                              }}>
                                ▼
                              </span>
                            </div>
                            {expandedReasoningBlocks[message.id] && (
                              <motion.div
                                initial={{ opacity: 0, height: 0 }}
                                animate={{ opacity: 1, height: 'auto' }}
                                exit={{ opacity: 0, height: 0 }}
                                transition={{ duration: 0.2 }}
                                style={{
                                  marginTop: '8px',
                                  display: 'flex',
                                  flexDirection: 'column',
                                  gap: '4px',
                                  overflow: 'hidden'
                                }}
                              >
                                {message.reasoningSteps.map((step, idx) => (
                                  <motion.div
                                    key={`${step.step}-${idx}`}
                                    initial={{ opacity: 0, x: -8 }}
                                    animate={{ opacity: 1, x: 0 }}
                                    transition={{ duration: 0.2, delay: idx * 0.05 }}
                                    style={{
                                      display: 'flex',
                                      alignItems: 'center',
                                      gap: '8px',
                                      fontSize: '12px',
                                      color: '#374151',
                                      padding: '4px 0'
                                    }}
                                  >
                                    <div style={{
                                      width: '6px',
                                      height: '6px',
                                      borderRadius: '50%',
                                      backgroundColor: '#3B82F6',
                                      flexShrink: 0
                                    }} />
                                    <span style={{ fontStyle: 'italic' }}>{step.message}</span>
                                  </motion.div>
                                ))}
                              </motion.div>
                            )}
                          </div>
                        )}
                        
                        {/* Display loading state for responses - Globe with rotating ring (atom-like) */}
                        {message.isLoading && (
                          <div style={{ 
                            display: 'flex', 
                            alignItems: 'center', 
                            justifyContent: 'center',
                            padding: '4px 0',
                            position: 'relative',
                            width: '28px',
                            height: '28px',
                            perspective: '150px',
                            perspectiveOrigin: 'center center',
                            overflow: 'visible'
                          }}>
                            {/* Atom container - rotates globe and ring together */}
                            <div style={{
                              position: 'absolute',
                              width: '28px',
                              height: '28px',
                              top: '50%',
                              left: '50%',
                              marginTop: '-14px',
                              marginLeft: '-14px',
                              animation: 'rotateAtom 0.65s linear infinite',
                              transformOrigin: 'center center',
                              transformStyle: 'preserve-3d',
                              overflow: 'visible'
                            }}>
                              {/* Tilted ring - diagonal spiral */}
                              <div style={{
                                position: 'absolute',
                                width: '16px',
                                height: '16px',
                                top: '50%',
                                left: '50%',
                                marginTop: '-8px',
                                marginLeft: '-8px',
                                borderRadius: '50%',
                                border: '1px solid rgba(212, 175, 55, 0.5)',
                                borderTopColor: 'rgba(212, 175, 55, 0.9)',
                                borderRightColor: 'rgba(212, 175, 55, 0.7)',
                                boxShadow: '0 0 6px rgba(212, 175, 55, 0.4), 0 0 3px rgba(212, 175, 55, 0.2)',
                                animation: 'rotateRing 1.5s linear infinite',
                                transformOrigin: 'center center',
                                transformStyle: 'preserve-3d',
                                willChange: 'transform',
                                backfaceVisibility: 'visible',
                                WebkitBackfaceVisibility: 'visible'
                              }} />
                              {/* Central globe - True 3D sphere using canvas */}
                              <Globe3D />
                            </div>
                          </div>
                        )}
                        
                        {/* Display response text - rendered markdown with citations */}
                        {message.text && (() => {
                          // NEW: Custom component to render citations
                          const CitationComponent: React.FC<{ citationNum: string }> = ({ citationNum }) => {
                            const citationData = message.citations?.[citationNum];
                            return (
                              <span
                                style={{
                                  display: 'inline-block',
                                  backgroundColor: '#E5E7EB', // Light grey background
                                  color: '#374151', // Darker text color for better visibility
                                  borderRadius: '4px',
                                  padding: '2px 6px',
                                  fontSize: '11px',
                                  fontWeight: 500,
                                  lineHeight: '1.2',
                                  marginLeft: '2px',
                                  marginRight: '2px',
                                  verticalAlign: 'baseline',
                                  cursor: citationData ? 'pointer' : 'default',
                                  transition: 'background-color 0.2s',
                                }}
                                onMouseEnter={(e) => {
                                  if (citationData) {
                                    e.currentTarget.style.backgroundColor = '#D1D5DB';
                                  }
                                }}
                                onMouseLeave={(e) => {
                                  if (citationData) {
                                    e.currentTarget.style.backgroundColor = '#E5E7EB';
                                  }
                                }}
                                onClick={(e) => {
                                  if (citationData) {
                                    e.stopPropagation();
                                    console.log('📎 Citation clicked:', citationNum, citationData);
                                    // Phase 1: Open document in viewer
                                    handleCitationClick(citationData);
                                  }
                                }}
                                title={citationData ? `${citationData.original_filename} - ${citationData.property_address}` : undefined}
                              >
                                {citationNum}
                              </span>
                            );
                          };

                          // Parse text into parts (text segments and citations)
                          // Also deduplicate consecutive or nearby identical citations
                          const citationPattern = /\[(\d+)\]/g;
                          const parts: Array<{ type: 'text' | 'citation'; content: string; citationNum?: string }> = [];
                          let lastIndex = 0;
                          let match;
                          const citationMatches: Array<{ index: number; num: string; fullMatch: string }> = [];
                          
                          // First, collect all citation matches
                          while ((match = citationPattern.exec(message.text)) !== null) {
                            citationMatches.push({
                              index: match.index,
                              num: match[1],
                              fullMatch: match[0]
                            });
                          }
                          
                          // Deduplicate citations that appear too close together (within 50 characters or same sentence)
                          const deduplicatedCitations = citationMatches.filter((citation, idx) => {
                            if (idx === 0) return true; // Always keep first
                            
                            const prevCitation = citationMatches[idx - 1];
                            const distance = citation.index - (prevCitation.index + prevCitation.fullMatch.length);
                            
                            // Keep citation if:
                            // 1. It's a different citation number, OR
                            // 2. It's the same citation but far enough apart (>50 chars) and separated by sentence boundary
                            if (citation.num !== prevCitation.num) {
                              return true; // Different citation, keep it
                            }
                            
                            // Same citation - only keep if far apart (>50 chars) or sentence boundary
                            const textBetween = message.text.substring(
                              prevCitation.index + prevCitation.fullMatch.length,
                              citation.index
                            );
                            
                            // Check if there's a sentence boundary (period, exclamation, question mark)
                            const hasSentenceBoundary = /[.!?]\s/.test(textBetween);
                            
                            // Keep if distance > 50 chars OR has sentence boundary
                            return distance > 50 || hasSentenceBoundary;
                          });
                          
                          // Build parts array with deduplicated citations
                          for (let i = 0; i < deduplicatedCitations.length; i++) {
                            const citation = deduplicatedCitations[i];
                            
                            // Add text before citation
                            if (citation.index > lastIndex) {
                              parts.push({
                                type: 'text',
                                content: message.text.substring(lastIndex, citation.index)
                              });
                            }
                            
                            // Add citation
                            parts.push({
                              type: 'citation',
                              content: citation.fullMatch,
                              citationNum: citation.num
                            });
                            
                            lastIndex = citation.index + citation.fullMatch.length;
                          }
                          
                          // Add remaining text
                          if (lastIndex < message.text.length) {
                            parts.push({
                              type: 'text',
                              content: message.text.substring(lastIndex)
                            });
                          }

                          // If no citations found, render normally
                          if (parts.length === 1 && parts[0].type === 'text') {
                            return (
                              <div style={{
                                color: '#374151',
                                fontSize: '13px',
                                lineHeight: '19px',
                                margin: 0,
                                padding: '4px 0',
                                paddingLeft: 0,
                                paddingRight: 0,
                                textAlign: 'left',
                                fontFamily: 'system-ui, -apple-system, sans-serif',
                                fontWeight: 400,
                                textIndent: 0
                              }}>
                                <ReactMarkdown
                                  components={{
                                    p: ({ children }) => <p style={{ margin: 0, marginBottom: '8px', textAlign: 'left', paddingLeft: 0, paddingRight: 0, textIndent: 0 }}>{children}</p>,
                                    h1: ({ children }) => <h1 style={{ fontSize: '16px', fontWeight: 600, margin: '12px 0 8px 0', color: '#111827', textAlign: 'left', paddingLeft: 0 }}>{children}</h1>,
                                    h2: () => null, // Remove h2 titles from query responses
                                    h3: () => null, // Remove h3 titles from query responses
                                    ul: ({ children }) => <ul style={{ margin: '8px 0', paddingLeft: 0, listStylePosition: 'inside', textAlign: 'left' }}>{children}</ul>,
                                    ol: ({ children }) => <ol style={{ margin: '8px 0', paddingLeft: 0, listStylePosition: 'inside', textAlign: 'left' }}>{children}</ol>,
                                    li: ({ children }) => <li style={{ marginBottom: '4px', textAlign: 'left', paddingLeft: 0, textIndent: 0 }}>{children}</li>,
                                    strong: ({ children }) => <strong style={{ fontWeight: 600, textAlign: 'left' }}>{children}</strong>,
                                    em: ({ children }) => <em style={{ fontStyle: 'italic', textAlign: 'left' }}>{children}</em>,
                                    code: ({ children }) => <code style={{ backgroundColor: '#f3f4f6', padding: '2px 4px', borderRadius: '3px', fontSize: '12px', fontFamily: 'monospace', textAlign: 'left' }}>{children}</code>,
                                    blockquote: ({ children }) => <blockquote style={{ borderLeft: '3px solid #d1d5db', paddingLeft: '12px', margin: '8px 0', color: '#6b7280', textAlign: 'left' }}>{children}</blockquote>,
                                    hr: () => <hr style={{ border: 'none', borderTop: '1px solid #e5e7eb', margin: '16px 0' }} />,
                                    table: ({ children }) => (
                                      <div style={{ overflowX: 'auto', margin: '12px 0' }}>
                                        <table style={{ width: '100%', borderCollapse: 'collapse', fontSize: '13px' }}>
                                          {children}
                                        </table>
                                      </div>
                                    ),
                                    thead: ({ children }) => <thead style={{ backgroundColor: '#f9fafb' }}>{children}</thead>,
                                    tbody: ({ children }) => <tbody>{children}</tbody>,
                                    tr: ({ children }) => <tr style={{ borderBottom: '1px solid #e5e7eb' }}>{children}</tr>,
                                    th: ({ children }) => <th style={{ padding: '8px 12px', textAlign: 'left', fontWeight: 600, color: '#111827', borderBottom: '2px solid #d1d5db' }}>{children}</th>,
                                    td: ({ children }) => <td style={{ padding: '8px 12px', textAlign: 'left', color: '#374151' }}>{children}</td>,
                                  }}
                                >
                                  {message.text}
                                </ReactMarkdown>
                              </div>
                            );
                          }

                          // Render with citations - split text and render markdown for each segment
                          return (
                            <div style={{
                              color: '#374151',
                              fontSize: '13px',
                              lineHeight: '19px',
                              margin: 0,
                              padding: '4px 0',
                              paddingLeft: 0,
                              paddingRight: 0,
                              textAlign: 'left',
                              fontFamily: 'system-ui, -apple-system, sans-serif',
                              fontWeight: 400,
                              textIndent: 0
                            }}>
                              {parts.map((part, idx) => {
                                if (part.type === 'citation') {
                                  return <CitationComponent key={`citation-${idx}-${part.citationNum}`} citationNum={part.citationNum!} />;
                                } else {
                                  // Render text segment with ReactMarkdown
                                  return (
                                    <ReactMarkdown
                                      key={`text-${idx}`}
                                      components={{
                                        p: ({ children }) => <span style={{ display: 'inline' }}>{children}</span>,
                                        strong: ({ children }) => <strong>{children}</strong>,
                                        em: ({ children }) => <em>{children}</em>,
                                        code: ({ children }) => <code style={{ backgroundColor: '#f3f4f6', padding: '2px 4px', borderRadius: '3px', fontSize: '12px', fontFamily: 'monospace' }}>{children}</code>,
                                      }}
                                    >
                                      {part.content}
                                    </ReactMarkdown>
                                  );
                                }
                              })}
                            </div>
                          );
                        })()}
                      </div>
                    );
                  })}
                </AnimatePresence>
              </div>
            </div>
            
            {/* Chat Input at Bottom - Condensed SearchBar design */}
            <div style={{ backgroundColor: '#F9F9F9', paddingTop: '16px', paddingBottom: '34px', paddingLeft: '36px', paddingRight: '36px' }}>
              <form onSubmit={handleSubmit} className="relative" style={{ overflow: 'visible', height: 'auto', width: '100%', display: 'flex', justifyContent: 'center' }}>
                <div 
                  className={`relative flex flex-col ${isSubmitted ? 'opacity-75' : ''}`}
                  style={{
                    background: '#ffffff',
                    border: '1px solid #E5E7EB',
                    boxShadow: '0 1px 3px 0 rgba(0, 0, 0, 0.1), 0 1px 2px 0 rgba(0, 0, 0, 0.06)',
                    paddingTop: '12px', // More padding top
                    paddingBottom: '12px', // More padding bottom
                    paddingRight: '12px',
                    paddingLeft: '12px',
                    overflow: 'visible',
                    width: isExpanded ? '85%' : '100%', // Narrower when expanded
                    minWidth: '0',
                    height: 'auto',
                    minHeight: 'fit-content',
                    boxSizing: 'border-box',
                    borderRadius: '12px' // Always use rounded square corners
                  }}
                >
                  {/* Input row */}
                  <div 
                    className="relative flex flex-col w-full" 
                    style={{ 
                      height: 'auto', 
                      minHeight: '24px',
                      width: '100%',
                      minWidth: '0'
                    }}
                  >
                    {/* File Attachments Display - Above textarea */}
                    <AnimatePresence mode="wait">
                      {attachedFiles.length > 0 && (
                        <motion.div 
                          initial={false}
                          animate={{ opacity: 1 }}
                          exit={{ opacity: 0 }}
                          transition={{ 
                            duration: 0.1,
                            ease: "easeOut"
                          }}
                          style={{ height: 'auto', marginBottom: '12px' }}
                          className="flex flex-wrap gap-2 justify-start"
                          layout={false}
                        >
                          {attachedFiles.map((file) => (
                            <FileAttachment
                              key={file.id}
                              attachment={file}
                              onRemove={handleRemoveFile}
                              onPreview={(file) => {
                                // Use shared preview context to add file
                                addPreviewFile(file);
                              }}
                              onDragStart={(fileId) => {
                                setIsDraggingFile(true);
                                setDraggedFileId(fileId);
                              }}
                              onDragEnd={() => {
                                setIsDraggingFile(false);
                                setDraggedFileId(null);
                                setIsOverBin(false);
                              }}
                            />
                          ))}
                        </motion.div>
                      )}
                      
                      {/* Property Attachments Display */}
                      {propertyAttachments.length > 0 && (
                        <div 
                          style={{ height: 'auto', marginBottom: '12px' }}
                          className="flex flex-wrap gap-2 justify-start"
                        >
                          {propertyAttachments.map((property) => (
                            <PropertyAttachment
                              key={property.id}
                              attachment={property}
                              onRemove={removePropertyAttachment}
                            />
                          ))}
                        </div>
                      )}
                    </AnimatePresence>
                    
                    {/* Textarea area - always above */}
                    <div 
                      className="flex items-start w-full"
                      style={{ 
                        minHeight: '24px',
                        width: '100%',
                        marginTop: '4px', // Additional padding above textarea
                        marginBottom: '12px' // Space between text and icons
                      }}
                    >
                      <div className="flex-1 relative flex items-start w-full" style={{ 
                        overflow: 'visible', 
                        minHeight: '24px',
                        width: '100%',
                        minWidth: '0'
                      }}>
                        <textarea 
                          ref={inputRef}
                          value={inputValue}
                          onChange={handleTextareaChange}
                          onFocus={() => setIsFocused(true)} 
                          onBlur={() => setIsFocused(false)} 
                          onKeyDown={e => { 
                            if (e.key === 'Enter' && !e.shiftKey) {
                              e.preventDefault();
                              handleSubmit(e);
                            }
                            if (e.key === 'Backspace' || e.key === 'Delete') {
                              isDeletingRef.current = true;
                              setTimeout(() => {
                                isDeletingRef.current = false;
                              }, 200);
                            }
                          }} 
                          placeholder={selectedDocumentIds.size > 0 
                            ? `Searching in ${selectedDocumentIds.size} selected document${selectedDocumentIds.size > 1 ? 's' : ''}...`
                            : "Ask anything..."}
                          className="w-full bg-transparent focus:outline-none text-sm font-normal text-gray-900 placeholder:text-gray-500 resize-none [&::-webkit-scrollbar]:w-0.5 [&::-webkit-scrollbar-track]:bg-transparent [&::-webkit-scrollbar-thumb]:bg-gray-200/50 [&::-webkit-scrollbar-thumb]:rounded-full [&::-webkit-scrollbar-thumb]:hover:bg-gray-300/70 transition-all duration-200 ease-out"
                          style={{
                            minHeight: '24px',
                            maxHeight: '120px',
                            fontSize: '14px',
                            lineHeight: '20px',
                            paddingTop: '0px',
                            paddingBottom: '0px',
                            paddingRight: '0px',
                            paddingLeft: '8px',
                            scrollbarWidth: 'thin',
                            scrollbarColor: 'rgba(229, 231, 235, 0.5) transparent',
                            overflow: 'hidden',
                            overflowY: 'auto',
                            wordWrap: 'break-word',
                            transition: !inputValue.trim() ? 'none' : 'height 0.2s ease-out, overflow 0.2s ease-out',
                            resize: 'none',
                            width: '100%',
                            minWidth: '0'
                          }}
                          autoComplete="off"
                          disabled={isSubmitted}
                          rows={1}
                        />
                      </div>
                    </div>
                    
                    {/* Bottom row: Icons (Left) and Send Button (Right) */}
                    <div
                      className="relative flex items-center justify-between w-full"
                      style={{
                        width: '100%',
                        minWidth: '0',
                        minHeight: '32px'
                      }}
                    >
                      {/* Left Icons: Minimize Chat Button */}
                      <div className="flex items-center space-x-3">
                        <button
                          type="button"
                          onClick={() => {
                            // If onMinimize is provided, use it; otherwise fall back to onMapToggle
                            if (onMinimize && chatMessages.length > 0) {
                              onMinimize(chatMessages);
                            } else if (onMapToggle) {
                              onMapToggle();
                            }
                          }}
                          className="p-1 text-slate-600 hover:text-green-500 transition-colors ml-2"
                          title="Minimize chat to bubble"
                        >
                          <Minimize2 className="w-5 h-5" strokeWidth={1.5} />
                        </button>
                      </div>

                      {/* Right Icons: Attachment, Mic, Send */}
                      <div className="flex items-center space-x-3">
                        <input
                          ref={fileInputRef}
                          type="file"
                          multiple
                          onChange={handleFileSelect}
                          className="hidden"
                          accept="image/*,.pdf,.doc,.docx"
                        />
                        <div className="relative flex items-center">
                          <button
                            type="button"
                            onClick={handleOpenDocumentSelection}
                            className={`p-1 transition-colors relative ${
                              selectedDocumentIds.size > 0
                                ? 'text-green-500 hover:text-green-600 bg-green-50 rounded'
                                : isDocumentSelectionMode
                                  ? 'text-blue-600 hover:text-blue-700 bg-blue-50 rounded'
                                  : 'text-slate-600 hover:text-green-500'
                            }`}
                            title={
                              selectedDocumentIds.size > 0
                                ? `${selectedDocumentIds.size} document${selectedDocumentIds.size > 1 ? 's' : ''} selected - Queries will search only these documents. Click to ${isDocumentSelectionMode ? 'exit' : 'enter'} selection mode.`
                                : isDocumentSelectionMode
                                  ? "Document selection mode active - Click document cards to select"
                                  : "Select documents to search within"
                            }
                          >
                            {selectedDocumentIds.size > 0 ? (
                              <Scan className="w-5 h-5" strokeWidth={1.5} />
                            ) : isDocumentSelectionMode ? (
                              <Scan className="w-5 h-5" strokeWidth={1.5} />
                            ) : (
                              <SquareDashedMousePointer className="w-5 h-5" strokeWidth={1.5} />
                            )}
                            {selectedDocumentIds.size > 0 && (
                              <span className="absolute -top-1 -right-1 w-4 h-4 bg-green-500 text-white text-[10px] font-semibold rounded-full flex items-center justify-center">
                                {selectedDocumentIds.size}
                              </span>
                            )}
                          </button>
                          {selectedDocumentIds.size > 0 && (
                            <button
                              type="button"
                              onClick={(e) => {
                                e.preventDefault();
                                e.stopPropagation();
                                clearSelectedDocuments();
                                setDocumentSelectionMode(false); // Exit selection mode and return to default state
                              }}
                              className="ml-1 p-0.5 text-gray-400 hover:text-red-500 transition-colors"
                              title="Clear document selection"
                            >
                              <X className="w-3.5 h-3.5" strokeWidth={2} />
                            </button>
                          )}
                        </div>
                        <button
                          type="button"
                          onClick={() => fileInputRef.current?.click()}
                          className="p-1 text-slate-600 hover:text-green-500 transition-colors"
                          title="Attach file"
                        >
                          <Paperclip className="w-[18px] h-[18px]" strokeWidth={1.5} />
                        </button>
                        <button
                          type="button"
                          className="p-1 text-slate-600 hover:text-green-500 transition-colors"
                        >
                          <Mic className="w-[18px] h-[18px]" strokeWidth={1.5} />
                        </button>
                        
                        {/* Send button or Stop button (when streaming) */}
                        {(() => {
                          const isStreaming = chatMessages.some(msg => msg.isLoading);
                          
                          if (isStreaming) {
                            // Show stop button when streaming - same size as send button to prevent layout shifts
                            return (
                              <motion.button 
                                type="button" 
                                onClick={handleStopQuery} 
                                className="flex items-center justify-center relative focus:outline-none outline-none"
                                style={{
                                  width: '28px',
                                  height: '28px',
                                  minWidth: '28px',
                                  minHeight: '28px',
                                  borderRadius: '50%',
                                  border: '1px solid #D1D5DB',
                                  backgroundColor: '#FFFFFF',
                                  flexShrink: 0
                                }}
                                whileHover={{ 
                                  scale: 1.05,
                                  backgroundColor: '#F3F4F6',
                                  borderColor: '#9CA3AF'
                                }}
                                whileTap={{ 
                                  scale: 0.95
                                }}
                                transition={{
                                  duration: 0.2,
                                  ease: [0.16, 1, 0.3, 1]
                                }}
                                title="Stop generating"
                              >
                                <Square className="w-2.5 h-2.5" strokeWidth={2} style={{ color: '#000000', fill: '#000000' }} />
                              </motion.button>
                            );
                          }
                          
                          // Show normal send button when not streaming
                          return (
                            <motion.button 
                              type="submit" 
                              onClick={handleSubmit} 
                              className={`flex items-center justify-center relative focus:outline-none outline-none ${!isSubmitted ? '' : 'cursor-not-allowed'}`}
                              style={{
                                width: '32px',
                                height: '32px',
                                minWidth: '32px',
                                minHeight: '32px',
                                borderRadius: '50%',
                                flexShrink: 0
                              }}
                              animate={{
                                backgroundColor: (inputValue.trim() || attachedFiles.length > 0 || propertyAttachments.length > 0) ? '#415C85' : '#F3F4F6'
                              }}
                              disabled={isSubmitted || (!inputValue.trim() && attachedFiles.length === 0 && propertyAttachments.length === 0)}
                              whileHover={(!isSubmitted && (inputValue.trim() || attachedFiles.length > 0 || propertyAttachments.length > 0)) ? { 
                                scale: 1.05
                              } : {}}
                              whileTap={(!isSubmitted && (inputValue.trim() || attachedFiles.length > 0 || propertyAttachments.length > 0)) ? { 
                                scale: 0.95
                              } : {}}
                              transition={{
                                duration: (!inputValue.trim() && attachedFiles.length === 0 && propertyAttachments.length === 0) ? 0 : 0.2,
                                ease: [0.16, 1, 0.3, 1]
                              }}
                            >
                              <motion.div
                                key="arrow-up"
                                initial={{ opacity: 1 }}
                                animate={{ opacity: 1 }}
                                transition={{
                                  duration: (!inputValue.trim() && attachedFiles.length === 0 && propertyAttachments.length === 0) ? 0 : 0.2,
                                  ease: [0.16, 1, 0.3, 1]
                                }}
                                className="absolute inset-0 flex items-center justify-center"
                                style={{ pointerEvents: 'none' }}
                              >
                                <ArrowUp className="w-4 h-4" strokeWidth={2.5} style={{ color: (inputValue.trim() || attachedFiles.length > 0 || propertyAttachments.length > 0) ? '#ffffff' : '#4B5563' }} />
                              </motion.div>
                            </motion.button>
                          );
                        })()}
                      </div>
                    </div>
                  </div>
                </div>
              </form>
            </div>
          </div>
        </motion.div>
      )}
      
      {/* Delete Bin Icon - Bottom Right Corner */}
      <AnimatePresence>
        {isDraggingFile && (
          <motion.div
            key="delete-bin"
            initial={{ opacity: 0, scale: 0.8, y: 20 }}
            animate={{ 
              opacity: 1, 
              scale: isOverBin ? 1.15 : 1, 
              y: 0,
              backgroundColor: isOverBin ? 'rgba(239, 68, 68, 0.3)' : 'rgba(239, 68, 68, 0.1)',
              borderColor: isOverBin ? 'rgba(239, 68, 68, 0.8)' : 'rgba(239, 68, 68, 0.3)',
            }}
            exit={{ opacity: 0, scale: 0.8, y: 20 }}
            transition={{ duration: 0.2, ease: [0.4, 0, 0.2, 1] }}
            onDragOver={(e) => {
              // Only handle file drags - check if we have a dragged file ID
              if (!draggedFileId || !isDraggingFile) {
                return;
              }
              
              e.preventDefault();
              e.stopPropagation();
              e.dataTransfer.dropEffect = 'move';
              setIsOverBin(true);
            }}
            onDragEnter={(e) => {
              // Only handle file drags - check if we have a dragged file ID
              if (!draggedFileId || !isDraggingFile) {
                return;
              }
              
              e.preventDefault();
              e.stopPropagation();
              setIsOverBin(true);
            }}
            onDragLeave={(e) => {
              // Check if we're actually leaving the bin (not just entering a child element)
              const rect = e.currentTarget.getBoundingClientRect();
              const x = e.clientX;
              const y = e.clientY;
              
              if (x < rect.left || x > rect.right || y < rect.top || y > rect.bottom) {
                e.preventDefault();
                e.stopPropagation();
                setIsOverBin(false);
              }
            }}
            onDrop={(e) => {
              // Only handle file drags - use the stored file ID
              if (!draggedFileId || !isDraggingFile) {
                setIsDraggingFile(false);
                setIsOverBin(false);
                setDraggedFileId(null);
                return;
              }
              
              e.preventDefault();
              e.stopPropagation();
              handleRemoveFile(draggedFileId);
              setIsDraggingFile(false);
              setIsOverBin(false);
              setDraggedFileId(null);
            }}
            style={{
              position: 'fixed',
              bottom: '24px',
              right: '24px',
              width: '56px',
              height: '56px',
              borderRadius: '12px',
              border: '2px solid',
              display: 'flex',
              alignItems: 'center',
              justifyContent: 'center',
              cursor: isOverBin ? 'grabbing' : 'grab',
              zIndex: 1000,
              boxShadow: isOverBin ? '0 8px 24px rgba(239, 68, 68, 0.4)' : '0 4px 12px rgba(0, 0, 0, 0.15)'
            }}
            title={isOverBin ? "Release to delete file" : "Drop file here to delete"}
          >
            <motion.div
              animate={{
                scale: isOverBin ? 1.2 : 1,
                rotate: isOverBin ? 10 : 0,
              }}
              transition={{ duration: 0.2 }}
            >
              <Trash2 
                className="w-6 h-6" 
                style={{ 
                  color: isOverBin ? '#dc2626' : '#ef4444',
                  transition: 'color 0.2s ease'
                }} 
                strokeWidth={isOverBin ? 2.5 : 2} 
              />
            </motion.div>
          </motion.div>
        )}
      </AnimatePresence>
    </AnimatePresence>
  );
});
<|MERGE_RESOLUTION|>--- conflicted
+++ resolved
@@ -534,93 +534,12 @@
   const restoredMessageIdsRef = React.useRef<Set<string>>(new Set());
   const MAX_FILES = 4;
 
-<<<<<<< HEAD
-  // NEW: Function to parse citations from text and replace with styled components
-  const parseCitations = (text: string, citations?: Record<string, CitationData>): React.ReactNode[] => {
-    if (!citations || Object.keys(citations).length === 0) {
-      return [text];
-    }
-
-    // Pattern to match [1], [2], etc.
-    const citationPattern = /\[(\d+)\]/g;
-    const parts: React.ReactNode[] = [];
-    let lastIndex = 0;
-    let match;
-
-    while ((match = citationPattern.exec(text)) !== null) {
-      // Add text before citation
-      if (match.index > lastIndex) {
-        parts.push(text.substring(lastIndex, match.index));
-      }
-
-      const citationNum = match[1];
-      const citationData = citations[citationNum];
-
-      // Render citation as styled component
-      parts.push(
-        <span
-          key={`citation-${match.index}-${citationNum}`}
-          style={{
-            display: 'inline-block',
-            backgroundColor: '#E5E7EB', // Light grey
-            color: '#6B7280', // Dark grey text
-            borderRadius: '4px',
-            padding: '2px 6px',
-            fontSize: '11px',
-            fontWeight: 500,
-            lineHeight: '1.2',
-            marginLeft: '2px',
-            marginRight: '2px',
-            verticalAlign: 'baseline',
-            cursor: citationData ? 'pointer' : 'default',
-            transition: 'background-color 0.2s',
-          }}
-          onMouseEnter={(e) => {
-            if (citationData) {
-              e.currentTarget.style.backgroundColor = '#D1D5DB';
-            }
-          }}
-          onMouseLeave={(e) => {
-            if (citationData) {
-              e.currentTarget.style.backgroundColor = '#E5E7EB';
-            }
-          }}
-          onClick={(e) => {
-            if (citationData) {
-              e.stopPropagation();
-              console.log('📎 Citation clicked:', citationNum, citationData);
-              // Phase 1: Open document in viewer
-              handleCitationClick(citationData);
-            }
-          }}
-          title={citationData ? `${citationData.original_filename} - ${citationData.property_address}` : undefined}
-        >
-          {citationNum}
-        </span>
-      );
-
-      lastIndex = match.index + match[0].length;
-    }
-
-    // Add remaining text
-    if (lastIndex < text.length) {
-      parts.push(text.substring(lastIndex));
-    }
-
-    return parts.length > 0 ? parts : [text];
-  };
-  
-  // Track which reasoning blocks are expanded (message ID -> boolean)
-  const [expandedReasoningBlocks, setExpandedReasoningBlocks] = React.useState<Record<string, boolean>>({});
-  const currentQueryIdRef = React.useRef<string | null>(null); // Track which query is currently processing
-=======
   // Sync messages to bubble in real-time
   React.useEffect(() => {
     if (onMessagesUpdate && chatMessages.length > 0) {
       onMessagesUpdate(chatMessages);
     }
   }, [chatMessages, onMessagesUpdate]);
->>>>>>> f4c86696
   
   // Use property selection context
   const { 
