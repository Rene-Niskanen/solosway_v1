--- conflicted
+++ resolved
@@ -216,11 +216,7 @@
     documentIds?: string[],
     onReasoningStep?: (step: { step: string; message: string; details: any; action_type?: string; count?: number }) => void,
     onReasoningContext?: (context: { message: string; moment: string }) => void,
-<<<<<<< HEAD
-    detailLevel?: "concise" | "detailed"  // NEW: Optional detail level override
-=======
     onCitation?: (citation: { citation_number: string; data: any }) => void
->>>>>>> 1e61c615
   ): Promise<void> {
     const baseUrl = this.baseUrl || 'http://localhost:5002';
     const url = `${baseUrl}/api/llm/query/stream`;
@@ -243,18 +239,7 @@
         },
         credentials: 'include',
         signal: abortSignal, // Add abort signal support
-<<<<<<< HEAD
-        body: JSON.stringify({
-          query,
-          propertyId,
-          messageHistory,
-          sessionId: sessionId || `session_${Date.now()}`,
-          documentIds: documentIds || undefined,
-          detailLevel: detailLevel || undefined  // NEW: Pass detail level to backend
-        }),
-=======
         body: JSON.stringify(requestBody),
->>>>>>> 1e61c615
       });
 
       if (!response.ok) {
@@ -871,27 +856,18 @@
           if (xhr.status >= 200 && xhr.status < 300) {
             try {
               const response = JSON.parse(xhr.responseText);
-              console.log(`📥 [UPLOAD] Response received:`, response);
-              
-              if (response.success) {
-                console.log(`✅ General document upload successful: ${file.name}`);
+      if (response.success) {
+        console.log(`✅ General document upload successful: ${file.name}`);
                 console.log(`🔄 Full processing pipeline queued (classification → extraction → embedding)`);
-                // Backend returns {success: true, document_id: ...} directly
-                // Ensure document_id is accessible in response.data
-                const documentId = response.document_id || (response.data && response.data.document_id);
-                console.log(`📄 Document ID: ${documentId}`);
-                
                 // Don't set to 100% here - let frontend handle it when file appears in UI
+                // Backend returns {success: true, document_id: ...} directly, not wrapped in data
                 resolve({
-                  success: true,
-                  data: {
-                    document_id: documentId,
-                    ...response // Include all response fields
-                  }
+          success: true,
+          data: response.data || response // Use response.data if exists, otherwise use response itself
                 });
-              } else {
-                throw new Error(response.error || 'Upload failed');
-              }
+      } else {
+        throw new Error(response.error || 'Upload failed');
+      }
             } catch (parseError) {
               console.error(`❌ Failed to parse response: ${parseError}`);
               resolve({
