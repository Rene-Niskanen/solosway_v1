--- conflicted
+++ resolved
@@ -180,23 +180,21 @@
     # Create the state graph 
     builder = StateGraph(MainWorkflowState)
 
-<<<<<<< HEAD
-    # Add active nodes
+    # SPEED OPTIMIZATION: Check Cached Documents FIRST (our improvement)
     builder.add_node("check_cached_documents", check_cached_documents)
     """
-    Node 0.5: Check Cached Documents (NEW - Performance Optimization)
+    Node 0: Check Cached Documents (Performance Optimization)
     - Input: user_query, conversation_history, relevant_documents (from checkpointer)
     - Checks if documents were already retrieved in previous conversation turns
     - If property context matches, reuses cached documents (much faster)
-    - If property context differs or no cache, proceeds with normal retrieval
+    - If property context differs or no cache, proceeds with routing
     - Output: cached relevant_documents (if applicable) or empty to proceed
     """
     
-=======
-    # ROUTER NODES (NEW - Performance Optimization)
+    # ROUTER NODES (from citation-mapping - Performance Optimization)
     builder.add_node("route_query", route_query)
     """
-    Node 0: Route Query (NEW - Performance Optimization)
+    Node 0.5: Route Query (Performance Optimization)
     - Analyzes query complexity and context
     - Determines which workflow path to use (direct/simple/complex)
     - Sets optimization flags (skip_expansion, skip_clarify, etc.)
@@ -211,7 +209,6 @@
     """
 
     # EXISTING NODES (Full Pipeline)
->>>>>>> 1e61c615
     builder.add_node("rewrite_query", rewrite_query_with_context)
     """
     Node 1: Query Rewriting
@@ -283,24 +280,6 @@
     - Output: final_summary, updated conversation_history
     """
 
-<<<<<<< HEAD
-    # Build graph edges (execution flow)
-
-    # NEW: Start -> Query Rewriting (adds context from conversation)
-    builder.add_edge(START, 'check_cached_documents')
-    logger.debug("Edge: START -> check_cached_documents")
-    
-    builder.add_edge('check_cached_documents', 'rewrite_query')
-    logger.debug("Edge: check_cached_documents -> rewrite_query")
-
-    # Query Rewriting -> Detail Level Detection
-    builder.add_edge('rewrite_query', 'determine_detail_level')
-    logger.debug("Edge: rewrite_query -> determine_detail_level")
-
-    # Detail Level Detection -> Query Expansion
-    builder.add_edge('determine_detail_level', 'expand_query')
-    logger.debug("Edge: determine_detail_level -> expand_query")
-=======
     # ROUTING LOGIC FUNCTIONS
     def should_route(state: MainWorkflowState) -> Literal["direct_document", "simple_search", "complex_search"]:
         """
@@ -357,6 +336,19 @@
         logger.info("🔴 [ROUTER] should_route → complex_search (complex query, full pipeline)")
         return "complex_search"
 
+    def should_use_cached_documents(state: MainWorkflowState) -> Literal["process_documents", "route_query"]:
+        """
+        Conditional routing after cache check.
+        If documents are cached, skip directly to processing.
+        If not cached, proceed to routing.
+        """
+        cached_docs = state.get("relevant_documents", [])
+        if cached_docs and len(cached_docs) > 0:
+            logger.info(f"[GRAPH] Using {len(cached_docs)} cached documents - skipping to process")
+            return "process_documents"
+        logger.info("[GRAPH] No cached documents - proceeding to routing")
+        return "route_query"
+
     def should_skip_expansion(state: MainWorkflowState) -> Literal["expand_query", "query_vector_documents"]:
         """Skip expansion if route_decision says so"""
         if state.get("skip_expansion"):
@@ -374,11 +366,22 @@
         return "clarify_relevant_docs"
 
     # BUILD GRAPH EDGES
-    # START → Router
-    builder.add_edge(START, "route_query")
-    logger.debug("Edge: START -> route_query")
-
-    # Router → Conditional routing
+    # START → Check Cached Documents (our speed improvement)
+    builder.add_edge(START, "check_cached_documents")
+    logger.debug("Edge: START -> check_cached_documents")
+
+    # Cache Check → Conditional: Use cached or route
+    builder.add_conditional_edges(
+        "check_cached_documents",
+        should_use_cached_documents,
+        {
+            "process_documents": "process_documents",  # Cached - skip to process
+            "route_query": "route_query"  # Not cached - proceed to routing
+        }
+    )
+    logger.debug("Conditional: check_cached_documents -> [process_documents|route_query]")
+
+    # Router → Conditional routing (from citation-mapping)
     builder.add_conditional_edges(
         "route_query",
         should_route,
@@ -395,13 +398,15 @@
     logger.debug("Edge: fetch_direct_chunks -> process_documents")
 
     # SIMPLE PATH: vector → process → summarize (no clarify, ~6s)
-    builder.add_edge("query_vector_documents", "process_documents")
-    logger.debug("Edge: query_vector_documents -> process_documents (simple path)")
+    # Note: This edge is conditional below, but we also need direct edge for simple path
+    # The conditional will handle routing after query_vector_documents
 
     # COMPLEX PATH: rewrite → expand → vector → clarify (conditional) → process
-    builder.add_edge("rewrite_query", "expand_query")
-    logger.debug("Edge: rewrite_query -> expand_query")
->>>>>>> 1e61c615
+    builder.add_edge("rewrite_query", "determine_detail_level")
+    logger.debug("Edge: rewrite_query -> determine_detail_level")
+
+    builder.add_edge("determine_detail_level", "expand_query")
+    logger.debug("Edge: determine_detail_level -> expand_query")
 
     # Expansion → Vector Search
     builder.add_edge("expand_query", "query_vector_documents")
