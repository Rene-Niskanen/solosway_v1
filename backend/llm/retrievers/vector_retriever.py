--- conflicted
+++ resolved
@@ -2,34 +2,17 @@
 Vector similarity search retriever using Supabase pgvector.
 """
 
-from typing import Optional, List, Set
-import logging
-import re
-
+from typing import Optional, List
 from backend.llm.types import RetrievedDocument
-<<<<<<< HEAD
-from backend.llm.config import config
-from langchain_openai import OpenAIEmbeddings
-=======
 from backend.llm.config import config 
 from backend.llm.utils import batch_expand_chunks, merge_expanded_chunks
 from langchain_openai import OpenAIEmbeddings
 import logging 
 import os
->>>>>>> 84302729
 
 from backend.services.supabase_client_factory import get_supabase_client
 
 logger = logging.getLogger(__name__)
-
-PRICE_QUERY_PATTERN = re.compile(
-    r'(?:£|\$|€)\s*\d|\b(?:price|value|valuation|market value|sale price|asking price|market rent)\b',
-    re.IGNORECASE,
-)
-PRICE_CHUNK_PATTERN = re.compile(
-    r'(?:£|\$|€)\s*\d[\d,\.]*(?:\s*(?:million|bn|billion|m))?|\bmarket value\b|\bopinion of value\b',
-    re.IGNORECASE,
-)
 
 class VectorDocumentRetriever:
     """Query supabase pgvector using semantic similarity search."""
@@ -58,9 +41,6 @@
         
         self.supabase = get_supabase_client()
 
-    def _is_price_query(self, query: str) -> bool:
-        return bool(PRICE_QUERY_PATTERN.search(query))
-
     def _get_adaptive_threshold(self, query: str) -> float:
         """
         Calculate adaptive similarity threshold based on query characteristics.
@@ -74,25 +54,22 @@
         Returns:
             Adaptive similarity threshold
         """
+        import re
+        
         # Check for specific indicators that suggest high-precision query
         has_numbers = bool(re.search(r'\d+', query))
-        has_price = self._is_price_query(query)
+        has_price = bool(re.search(r'[\$£€]\s*\d+|price|cost|value', query, re.IGNORECASE))
         has_address = bool(re.search(r'\b(?:road|street|avenue|lane|drive|way|rd|st|ave)\b', query, re.IGNORECASE))
         is_short_query = len(query.split()) <= 3
         
-        # Price-focused questions benefit from lower thresholds to improve recall
-        if has_price:
-            if has_numbers:
-                return max(config.min_similarity_threshold, 0.28)
-            return max(config.min_similarity_threshold, 0.32)
-        
-        if has_address:
-            return 0.45  # Very specific query, need high precision
-        if has_numbers or is_short_query:
+        # Higher threshold for specific queries (need precision)
+        if (has_numbers and has_price) or has_address:
+            return 0.45  # Very specific query, need high similarity
+        elif has_numbers or is_short_query:
             return 0.40  # Moderately specific
-        
-        # Lower threshold for semantic/descriptive queries (need recall)
-        return config.similarity_threshold  # Default (0.35)
+        else:
+            # Lower threshold for semantic/descriptive queries (need recall)
+            return config.similarity_threshold  # Default (0.35)
     
     def query_documents(
         self,
@@ -101,8 +78,7 @@
         property_id: Optional[str] = None,
         classification_type: Optional[str] = None,
         address_hash: Optional[str] = None,
-        business_id: Optional[str] = None,
-        document_ids: Optional[List[str]] = None,
+        business_id: Optional[str] = None
     ) -> List[RetrievedDocument]:
         """
         Search for documents using semantic similarity with adaptive thresholding.
@@ -122,14 +98,7 @@
             top_k = config.vector_top_k
 
         try:
-            document_ids_set: Optional[Set[str]] = set(document_ids) if document_ids else None
             # step one: embed the query 
-<<<<<<< HEAD
-            query_embedding = self.embeddings.embed_query(user_query)
-            price_query = self._is_price_query(user_query)
-            if price_query and top_k < config.vector_top_k * 2:
-                top_k = config.vector_top_k * 2
-=======
             if self.use_voyage:
                 # Use Voyage AI for query embedding
                 response = self.voyage_client.embed(
@@ -141,37 +110,23 @@
             else:
                 # Use OpenAI
                 query_embedding = self.embeddings.embed_query(user_query)
->>>>>>> 84302729
-
-            def _fetch(match_threshold: float, property_filter: Optional[str] = property_id):
+
+            def _fetch(match_threshold: float):
                 payload = {
                     'query_embedding': query_embedding,
                     'match_count': top_k,
                     'match_threshold': match_threshold,
+                    'filter_property_id': property_id,
                     'filter_classification_type': classification_type,
                     'filter_address_hash': address_hash
                 }
-
-                if property_filter:
-                    payload['filter_property_id'] = property_filter
                 # Add business_id if provided (now only UUID version exists after migration)
                 if business_id:
                     payload['filter_business_id'] = str(business_id)
                 
                 try:
                     response = self.supabase.rpc('match_documents', payload).execute()
-                    data = response.data or []
-                    # DEBUG: Log bbox info from RPC response
-                    if data:
-                        for i, row in enumerate(data[:3]):
-                            bbox_val = row.get('bbox')
-                            logger.info(f"[BBOX RPC DEBUG] Row {i}: doc_id={row.get('document_id', '')[:8]}, chunk_idx={row.get('chunk_index')}, has_bbox={bool(bbox_val)}, bbox_type={type(bbox_val).__name__}, bbox_sample={str(bbox_val)[:100] if bbox_val else 'None'}")
-                    if document_ids_set and not property_filter:
-                        data = [
-                            row for row in data
-                            if row.get('document_id') in document_ids_set
-                        ]
-                    return data
+                    return response.data or []
                 except Exception as rpc_error:
                     # Handle function overloading ambiguity
                     error_msg = str(rpc_error)
@@ -213,34 +168,12 @@
                 )
                 rows = _fetch(config.min_similarity_threshold)
 
-            # If property filter excluded the known document, retry without the filter
-            if (
-                not rows
-                and property_id
-                and document_ids_set
-            ):
-                logger.info(
-                    "Vector search returned 0 rows for property_id %s; retrying without property filter",
-                    property_id[:8],
-                )
-                rows = _fetch(primary_threshold, property_filter=None)
-                if not rows and primary_threshold > config.min_similarity_threshold:
-                    rows = _fetch(config.min_similarity_threshold, property_filter=None)
-
             # step 3: convert to typed results with document-level context prepending
             results: List[RetrievedDocument] = []
             
             # Cache document summaries to avoid repeated queries
             document_summaries_cache = {}
             
-<<<<<<< HEAD
-            if price_query and rows:
-                for row in rows:
-                    chunk_text = row.get("chunk_text", "")
-                    if PRICE_CHUNK_PATTERN.search(chunk_text):
-                        row['similarity_score'] = (row.get('similarity_score') or 0.0) + 0.15
-
-=======
             # NEW: Batch expand chunks if enabled (more efficient than expanding one-by-one)
             expanded_chunks_cache = {}
             if config.chunk_expansion_enabled and rows:
@@ -269,7 +202,6 @@
                         logger.warning(f"Chunk expansion failed, falling back to original chunks: {e}")
                         expanded_chunks_cache = {}
             
->>>>>>> 84302729
             for row in rows:
                 doc_id = row.get("document_id")
                 chunk_index = row.get("chunk_index", 0)
@@ -370,19 +302,6 @@
                 # Combine all parts
                 full_content = "\n\n".join(content_parts)
                 
-                # Parse bbox from JSON string if needed (stored as JSON string in database)
-                raw_bbox = row.get("bbox")
-                parsed_bbox = None
-                if raw_bbox:
-                    if isinstance(raw_bbox, dict):
-                        parsed_bbox = raw_bbox
-                    elif isinstance(raw_bbox, str):
-                        try:
-                            import json
-                            parsed_bbox = json.loads(raw_bbox)
-                        except (json.JSONDecodeError, TypeError):
-                            parsed_bbox = None
-                
                 results.append(
                     RetrievedDocument(
                         vector_id=row["id"],
@@ -392,7 +311,7 @@
                         classification_type=row.get("classification_type", ""),
                         chunk_index=row.get("chunk_index", 0),
                         page_number=row.get("page_number", 0),
-                        bbox=parsed_bbox,  # Now parsed from JSON string
+                        bbox=row.get("bbox"),
                         similarity_score=float(row.get("similarity", 0.0)),
                         source="vector",
                         address_hash=row.get("address_hash"),
