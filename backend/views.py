--- conflicted
+++ resolved
@@ -44,12 +44,13 @@
         auth_service = SupabaseAuthService()
         business_uuid = auth_service.ensure_business_uuid(company_name)
         if business_uuid:
-            # Store UUID in memory for this request (no PostgreSQL commit needed - we use Supabase)
-            # This avoids PostgreSQL connection overhead on every query
             try:
+                # Persist UUID to the local user record for future requests
                 current_user.business_id = UUID(str(business_uuid))
-            except Exception:
-                pass  # Ignore if we can't set it - it's just for this request
+                db.session.commit()
+            except Exception as commit_error:
+                db.session.rollback()
+                logger.warning(f"Failed to persist business UUID locally: {commit_error}")
             return str(business_uuid)
     except Exception as fetch_error:
         logger.warning(f"Failed to ensure business UUID: {fetch_error}")
@@ -309,11 +310,7 @@
         document_ids = data.get('documentIds') or data.get('document_ids', [])  # NEW: Get attached document IDs
         message_history = data.get('messageHistory', [])
         session_id = data.get('sessionId', f"session_{request.remote_addr}_{int(time.time())}")
-        detail_level = data.get('detailLevel')  # Optional: "concise" or "detailed" - if not provided, detection agent will determine
-        
-<<<<<<< HEAD
-        logger.info(f"🔵 [STREAM] Query: '{query[:50]}...', Property ID: {property_id}, Session: {session_id}, Detail Level: {detail_level or 'auto-detect'}")
-=======
+        
         # Handle documentIds as comma-separated string, array, or single value
         if isinstance(document_ids, str):
             document_ids = [d.strip() for d in document_ids.split(',') if d.strip()]
@@ -332,7 +329,6 @@
             f"Document IDs: {document_ids} (count: {len(document_ids)}), "
             f"Session: {session_id}"
         )
->>>>>>> 1e61c615
         
         if not query:
             response = jsonify({
@@ -397,20 +393,11 @@
                     "property_id": property_id,
                     "document_ids": document_ids if document_ids else None  # NEW: Pass document IDs for fast path
                 }
-<<<<<<< HEAD
-                # Only set detail_level if explicitly provided (manual override)
-                # Otherwise, let the detection agent determine it
-                if detail_level:
-                    initial_state["detail_level"] = detail_level
-                    logger.info(f"🟢 [STREAM] Using manual detail level override: {detail_level}")
-                logger.info(f"🟢 [STREAM] Initial state built: query='{query[:30]}...', business_id={business_id}")
-=======
                 logger.info(
                     f"🟢 [STREAM] Initial state built: query='{query[:30]}...', "
                     f"business_id={business_id}, "
                     f"document_ids={len(document_ids) if document_ids else 0}"
                 )
->>>>>>> 1e61c615
                 
                 # Send initial status and FIRST reasoning step immediately
                 logger.info("🟢 [STREAM] Yielding initial status message")
@@ -491,7 +478,7 @@
                 
                 intent_message = extract_query_intent(query)
                 
-                # Emit initial reasoning step IMMEDIATELY - search starts now
+                # Emit initial reasoning step with extracted intent
                 initial_reasoning = {
                     'type': 'reasoning_step',
                     'step': 'initial',
@@ -501,25 +488,17 @@
                 }
                 initial_reasoning_json = json.dumps(initial_reasoning)
                 yield f"data: {initial_reasoning_json}\n\n"
-                logger.info(f"🟡 [REASONING] ✅ Emitted initial reasoning step: {intent_message}")
-                logger.info(f"🟡 [STREAM] ⚡ Search starting IMMEDIATELY - graph execution begins now")
-                
-                # Shared variable to store early summary (generated in parallel)
-                early_summary_result = {'summary_data': None, 'task': None}
+                logger.info(f"🟡 [REASONING] Emitted initial reasoning step: {initial_reasoning_json}")
                 
                 async def run_and_stream():
-                    """Run LangGraph and stream the final summary with reasoning steps
-                    
-                    PERFORMANCE: Graph execution starts immediately - reasoning steps stream in parallel
-                    """
+                    """Run LangGraph and stream the final summary with reasoning steps"""
                     try:
-                        logger.info("🟡 [STREAM] run_and_stream() async function started - search begins NOW")
+                        logger.info("🟡 [STREAM] run_and_stream() async function started")
                         
                         # Create checkpointer for THIS event loop (the one in the thread)
                         # This avoids "bound to different event loop" errors
                         from backend.llm.graphs.main_graph import build_main_graph, create_checkpointer_for_current_loop
                         
-                        # OPTIMIZATION: Start checkpointer creation in background (non-blocking for search)
                         checkpointer = None
                         try:
                             logger.info("🟡 [STREAM] Creating checkpointer for current event loop...")
@@ -546,7 +525,7 @@
                         
                         config_dict = {"configurable": {"thread_id": session_id}}
                         
-                        # OPTIMIZATION: Check existing state quickly (non-blocking for search start)
+                        # Check for existing session state (follow-up detection)
                         is_followup = False
                         existing_doc_count = 0
                         try:
@@ -562,9 +541,8 @@
                         except Exception as state_err:
                             logger.warning(f"Could not check existing state: {state_err}")
                         
-                        # START GRAPH EXECUTION IMMEDIATELY - search begins here
-                        # Reasoning steps will stream in parallel as nodes execute
-                        logger.info("🟡 [STREAM] ⚡ Starting graph execution NOW - search is active, reasoning steps streaming...")
+                        # Use astream_events to capture node execution and emit reasoning steps
+                        logger.info("🟡 [STREAM] Starting graph execution with event streaming...")
                         
                         # Track which nodes have been processed to avoid duplicate reasoning steps
                         processed_nodes = set()
@@ -595,13 +573,10 @@
                         # Stream events from graph execution and track state
                         # IMPORTANT: astream_events executes the graph and emits events as nodes run
                         # We MUST emit reasoning steps immediately when nodes start
-                        # NOTE: Initial reasoning step already emitted above (line 466) - search starts NOW
                         logger.info("🟡 [REASONING] Starting to stream events and emit reasoning steps...")
-                        logger.info("🟡 [STREAM] ⚡ Graph execution starting NOW - search is active, reasoning steps streaming in parallel")
                         final_result = None
                         
                         # Execute graph with error handling for connection timeouts during execution
-                        # START GRAPH IMMEDIATELY - search begins now, reasoning steps stream in parallel
                         try:
                             event_stream = graph.astream_events(initial_state, config_dict, version="v2")
                             async for event in event_stream:
@@ -623,61 +598,6 @@
                                         yield f"data: {reasoning_json}\n\n"
                                         logger.info(f"🟡 [REASONING] ✅ Emitted step: {node_name} - {node_messages[node_name]['message']}")
                                         logger.debug(f"🟡 [REASONING] JSON: {reasoning_json}")
-                                    
-                                    # PERFORMANCE OPTIMIZATION: Emit "reading" steps immediately when processing starts
-                                    # This shows progress in real-time instead of waiting for all documents to complete
-                                    elif node_name == "process_documents":
-                                        # Get relevant_documents from event data to know which docs will be processed
-                                        event_data = event.get("data", {})
-                                        event_state = event_data.get("data", {})  # Current state
-                                        relevant_docs = event_state.get("relevant_documents", [])
-                                        
-                                        if relevant_docs and not followup_context['is_followup']:
-                                            # PERFORMANCE: Don't block on s3_path fetch - emit steps immediately
-                                            # s3_path will be fetched later if needed, but don't delay step emission
-                                            for i, doc in enumerate(relevant_docs[:5]):  # Limit to top 5
-                                                filename = doc.get('original_filename', '') or ''
-                                                classification_type = doc.get('classification_type', 'Document') or 'Document'
-                                                doc_id = doc.get('doc_id', '')
-                                                
-                                                # Build display name
-                                                if filename:
-                                                    display_filename = filename
-                                                    if len(display_filename) > 35:
-                                                        display_filename = display_filename[:32] + '...'
-                                                else:
-                                                    display_filename = classification_type.replace('_', ' ').title()
-                                                
-                                                # Build doc_metadata for preview card (s3_path can be empty - will be fetched async)
-                                                doc_metadata = {
-                                                    'doc_id': doc_id,
-                                                    'original_filename': filename if filename else None,
-                                                    'classification_type': classification_type,
-                                                    'page_range': doc.get('page_range', ''),
-                                                    'page_numbers': doc.get('page_numbers', []),
-                                                    's3_path': doc.get('s3_path', ''),  # May be empty, that's OK
-                                                    'download_url': f"/api/files/download?document_id={doc_id}" if doc_id else ''
-                                                }
-                                                
-                                                # Emit "reading" step immediately (frontend will show "Reading" animation)
-                                                # Don't wait for s3_path fetch - emit NOW for instant feedback
-                                                reasoning_data = {
-                                                    'type': 'reasoning_step',
-                                                    'step': f'reading_doc_{i}',
-                                                    'action_type': 'reading',
-                                                    'message': f'Reading {display_filename}',
-                                                    'details': {
-                                                        'document_index': i,
-                                                        'filename': filename if filename else None,
-                                                        'doc_metadata': doc_metadata,
-                                                        'status': 'reading'  # Indicates this is the "reading" phase
-                                                    }
-                                                }
-                                                yield f"data: {json.dumps(reasoning_data)}\n\n"
-                                                logger.info(f"🟡 [REASONING] ✅ Emitted reading step immediately for: {display_filename}")
-                                            
-                                            # Note: s3_path will be included from doc.get('s3_path', '') if available
-                                            # If not available, frontend can fetch it separately - don't block step emission
                                 
                                 # Capture node end events to update details and track state
                                 elif event.get("event") == "on_chain_end":
@@ -687,52 +607,6 @@
                                     event_data = event.get("data", {})
                                     state_update = event_data.get("data", {})  # Full state update
                                     output = event_data.get("output", {})  # Node output only
-                                    
-                                    # PERFORMANCE OPTIMIZATION: Start summarization as soon as we have document outputs
-                                    # This allows the final answer to be generated in parallel with reasoning steps
-                                    if node_name == "process_documents":
-                                        state_data = state_update if state_update else output
-                                        doc_outputs = state_data.get("document_outputs", [])
-                                        if doc_outputs and len(doc_outputs) > 0 and early_summary_result['task'] is None:
-                                            # Start summarization in a thread pool so it doesn't block the event loop
-                                            # This allows reasoning steps to continue while summary is being generated
-                                            import asyncio
-                                            from backend.llm.nodes.summary_nodes import summarize_results
-                                            
-                                            async def generate_summary_in_thread():
-                                                try:
-                                                    # Create a minimal state with just what summarize needs
-                                                    summary_state = {
-                                                        'document_outputs': doc_outputs,
-                                                        'user_query': initial_state.get('user_query', query),
-                                                        'conversation_history': state_data.get('conversation_history', [])
-                                                    }
-                                                    # Run summarize_results in a thread pool (it's synchronous)
-                                                    summary_result = await asyncio.to_thread(summarize_results, summary_state)
-                                                    final_summary = summary_result.get('final_summary', '')
-                                                    
-                                                    # Get relevant_docs from state_data for complete event format
-                                                    relevant_docs_for_summary = state_data.get('relevant_documents', [])
-                                                    
-                                                    # Store summary data for later streaming (use 'complete' type format matching normal flow)
-                                                    summary_data = {
-                                                        'type': 'complete',
-                                                        'data': {
-                                                            'summary': final_summary,
-                                                            'relevant_documents': relevant_docs_for_summary,
-                                                            'document_outputs': doc_outputs,
-                                                            'citations': {},  # Citations will be empty for early summary (can be enhanced later)
-                                                            'session_id': session_id
-                                                        }
-                                                    }
-                                                    early_summary_result['summary_data'] = summary_data
-                                                    logger.info("🟡 [STREAM] ✅ Early summary generated (parallel with reasoning steps)")
-                                                except Exception as summary_error:
-                                                    logger.error(f"🟡 [STREAM] Error generating summary early: {summary_error}", exc_info=True)
-                                            
-                                            # Start summary generation in background
-                                            early_summary_result['task'] = asyncio.create_task(generate_summary_in_thread())
-                                            logger.info("🟡 [STREAM] Started summary generation in background (parallel with reasoning steps)")
                                     
                                     # Update details based on node output
                                     if node_name == "query_vector_documents":
@@ -744,12 +618,6 @@
                                             doc_names = []
                                             doc_previews = []
                                             
-                                            # PERFORMANCE OPTIMIZATION: Don't block on s3_path fetch
-                                            # Use s3_path from doc if available, otherwise frontend can fetch separately
-                                            # This allows steps to be emitted immediately without waiting for DB query
-                                            
-                                            # Build doc_previews immediately (s3_path may be empty, that's OK)
-                                            # s3_path will be fetched in background and frontend can retry if needed
                                             for doc in relevant_docs[:10]:  # Limit to first 10 for display
                                                 filename = doc.get('original_filename', '') or ''
                                                 classification_type = doc.get('classification_type', 'Document') or 'Document'
@@ -765,14 +633,14 @@
                                                 
                                                     doc_names.append(display_name)
                                                     
-                                                # Build doc_preview metadata (s3_path may be empty - non-blocking)
+                                                # Build doc_preview metadata
                                                 doc_preview = {
                                                         'doc_id': doc_id,
                                                     'original_filename': filename if filename else None,
                                                         'classification_type': classification_type,
                                                         'page_range': doc.get('page_range', ''),
                                                         'page_numbers': doc.get('page_numbers', []),
-                                                        's3_path': doc.get('s3_path', ''),  # May be empty, frontend can fetch if needed
+                                                        's3_path': doc.get('s3_path', ''),
                                                         'download_url': f"/api/files/download?document_id={doc_id}" if doc_id else ''
                                                 }
                                                 doc_previews.append(doc_preview)
@@ -817,7 +685,7 @@
                                             relevant_docs = state_data.get("relevant_documents", [])
                                             
                                             # For follow-ups, show a single "Analyzing documents" step
-                                            # For first queries, update "reading" steps to "read" as documents complete
+                                            # For first queries, show individual "Read [filename]" steps with preview cards
                                             if followup_context['is_followup']:
                                                 # Single step for follow-up - documents already read before
                                                 reasoning_data = {
@@ -829,8 +697,7 @@
                                                 }
                                                 yield f"data: {json.dumps(reasoning_data)}\n\n"
                                             else:
-                                                # First query - emit "read" steps to update the "reading" steps we emitted earlier
-                                                # These update the frontend from "Reading" to "Read" state
+                                                # First query - show individual read steps with preview cards
                                                 for i, doc_output in enumerate(doc_outputs):
                                                     filename = doc_output.get('original_filename', '') or ''
                                                     classification_type = doc_output.get('classification_type', 'Document') or 'Document'
@@ -857,7 +724,6 @@
                                                         'download_url': f"/api/files/download?document_id={doc_id_for_meta}" if doc_id_for_meta else ''
                                                     }
                                                     
-                                                    # Emit "read" step to update the "reading" step (frontend transitions to "Read")
                                                     reasoning_data = {
                                                         'type': 'reasoning_step',
                                                         'step': f'read_doc_{i}',
@@ -866,12 +732,10 @@
                                                         'details': {
                                                             'document_index': i, 
                                                             'filename': filename if filename else None,
-                                                            'doc_metadata': doc_metadata,
-                                                            'status': 'read'  # Indicates this is the "read" phase (completion)
+                                                            'doc_metadata': doc_metadata
                                                         }
                                                     }
                                                     yield f"data: {json.dumps(reasoning_data)}\n\n"
-                                                    logger.info(f"🟡 [REASONING] ✅ Emitted read step for: {display_filename}")
                                     
                                     # Handle summarize_results node completion - citations already have bbox coordinates
                                     if node_name == "summarize_results":
@@ -1005,21 +869,6 @@
                                                 doc_names = []
                                                 doc_previews = []
                                                 
-                                                # Fetch s3_path for all documents in parallel for faster thumbnail loading
-                                                doc_ids_to_fetch = [doc.get('doc_id') for doc in relevant_docs[:10] if doc.get('doc_id')]
-                                                s3_path_map = {}
-                                                if doc_ids_to_fetch:
-                                                    try:
-                                                        from backend.services.supabase_client_factory import get_supabase_client
-                                                        supabase = get_supabase_client()
-                                                        docs_result = supabase.table('documents')\
-                                                            .select('id, s3_path')\
-                                                            .in_('id', doc_ids_to_fetch)\
-                                                            .execute()
-                                                        s3_path_map = {d['id']: d.get('s3_path', '') for d in docs_result.data}
-                                                    except Exception as e:
-                                                        logger.warning(f"Failed to fetch s3_paths for thumbnail preloading: {e}")
-                                                
                                                 for doc in relevant_docs[:10]:  # Limit to first 10 for display
                                                     filename = doc.get('original_filename', '') or ''
                                                     classification_type = doc.get('classification_type', 'Document') or 'Document'
@@ -1035,14 +884,14 @@
                                                     
                                                     doc_names.append(display_name)
                                                     
-                                                    # Build doc_preview metadata with s3_path for faster thumbnail loading
+                                                    # Build doc_preview metadata
                                                     doc_preview = {
                                                         'doc_id': doc_id,
                                                         'original_filename': filename if filename else None,
                                                         'classification_type': classification_type,
                                                         'page_range': doc.get('page_range', ''),
                                                         'page_numbers': doc.get('page_numbers', []),
-                                                        's3_path': s3_path_map.get(doc_id, '') or doc.get('s3_path', ''),
+                                                        's3_path': doc.get('s3_path', ''),
                                                         'download_url': f"/api/files/download?document_id={doc_id}" if doc_id else ''
                                                     }
                                                     doc_previews.append(doc_preview)
@@ -1179,37 +1028,8 @@
                         
                         logger.info(f"🟡 [STREAM] Final state: {len(doc_outputs)} doc outputs, {len(relevant_docs)} relevant docs")
                         
-<<<<<<< HEAD
-                        # Check if we have an early summary from background task
-                        # Wait a bit for it to complete (non-blocking check)
-                        if early_summary_result['task']:
-                            try:
-                                import asyncio
-                                # Wait up to 1 second for early summary (non-blocking)
-                                try:
-                                    await asyncio.wait_for(early_summary_result['task'], timeout=1.0)
-                                    logger.info("🟡 [STREAM] Early summary task completed")
-                                except asyncio.TimeoutError:
-                                    logger.info("🟡 [STREAM] Early summary still generating, continuing with graph result")
-                            except Exception as e:
-                                logger.warning(f"🟡 [STREAM] Error waiting for early summary: {e}")
-                        
-                        # If we have early summary ready, use it and skip the graph's summarize step
-                        if early_summary_result['summary_data']:
-                            logger.info("🟡 [STREAM] ✅ Using early summary (generated in parallel with reasoning steps)")
-                            yield f"data: {json.dumps(early_summary_result['summary_data'])}\n\n"
-                            return  # Skip the rest of the summary generation - we already have it!
-                        
-                        # Send document count
-                        yield f"data: {json.dumps({'type': 'documents_found', 'count': len(relevant_docs)})}\n\n"
-                        
-                        if not doc_outputs:
-                            yield f"data: {json.dumps({'type': 'error', 'message': 'No relevant documents found'})}\n\n"
-                            return
-=======
                         # Get the summary that was already generated by summarize_results node
                         full_summary = final_result.get('final_summary', '')
->>>>>>> 1e61c615
                         
                         # Check if we have a summary (even if doc_outputs is empty, summary means we processed documents)
                         if not full_summary:
@@ -1222,109 +1042,16 @@
                                 logger.warning("🟡 [STREAM] No final_summary found in result, generating fallback")
                                 full_summary = "I couldn't generate a summary from the retrieved documents. Please try rephrasing your query."
                         
-<<<<<<< HEAD
-                        # Build summary prompt (same as summarize_results node)
-                        from backend.llm.nodes.summary_nodes import summarize_results
-                        # Get the prompt from the summarize function logic
-                        formatted_outputs = []
-                        citation_map = {}  # NEW: Map citation number to doc_id and metadata
-                        for idx, output in enumerate(doc_outputs, start=1):  # Start at 1 for citations
-                            citation_number = idx  # [1], [2], [3], etc.
-                            
-                            # FIX: Get doc_id with fallback - check output, then source_chunks_metadata
-                            doc_id = output.get('doc_id') or ''
-                            if not doc_id:
-                                # Try to get doc_id from first chunk's metadata
-                                source_chunks = output.get('source_chunks_metadata', [])
-                                if source_chunks and isinstance(source_chunks, list) and len(source_chunks) > 0:
-                                    doc_id = source_chunks[0].get('doc_id') or ''
-                            
-                            if not doc_id:
-                                logger.warning(f"🟡 [CITATIONS] No doc_id found in doc_output[{idx}], skipping citation mapping")
-                                continue  # Skip documents without doc_id
-                            
-                            doc_type = (output.get('classification_type') or 'Property Document').replace('_', ' ').title()
-                            filename = output.get('original_filename', f"Document {doc_id[:8]}")
-                            prop_id = output.get('property_id') or 'Unknown'
-                            address = output.get('property_address', f"Property {prop_id[:8]}")
-                            page_info = output.get('page_range', 'multiple pages')
-                            
-                            # NEW: Store citation mapping for later use (includes bbox metadata)
-                            citation_map[str(citation_number)] = {
-                                'doc_id': doc_id,
-                                'source_chunks_metadata': output.get('source_chunks_metadata', []),
-                                'original_filename': filename,
-                                'property_address': address,
-                                'page_range': page_info,
-                                'classification_type': doc_type
-                            }
-                            
-                            # Format header without filename (to match summary_nodes.py)
-                            header = f"\n### {doc_type}"
-                            if address and address != f"Property {prop_id[:8]}":
-                                header += f" - {address}"
-                            header += f"\n"
-                            header += f"Pages: {page_info}\n"
-                            header += f"---------------------------------------------\n"
-                            
-                            formatted_outputs.append(header + output.get('output', ''))
-=======
                         # Send document count (use doc_outputs if available, otherwise relevant_docs)
                         doc_count = len(doc_outputs) if doc_outputs else len(relevant_docs)
                         yield f"data: {json.dumps({'type': 'documents_found', 'count': doc_count})}\n\n"
->>>>>>> 1e61c615
                         
                         # If we have a summary, proceed even if doc_outputs is empty (documents were already processed)
                         if not doc_outputs and not full_summary:
                             yield f"data: {json.dumps({'type': 'error', 'message': 'No relevant documents found'})}\n\n"
                             return
                         
-<<<<<<< HEAD
-                        # Use the same prompt structure as summary prompt for consistency
-                        from backend.llm.prompts import get_summary_human_content
-                        
-                        # Build search summary (simplified for streaming)
-                        search_summary = f"Found {len(doc_outputs)} document(s) via semantic search"
-                        
-                        # Get conversation history if available (for follow-up queries)
-                        conversation_history = ""
-                        try:
-                            if checkpointer:
-                                existing_state = await graph.aget_state(config_dict)
-                                if existing_state and existing_state.values:
-                                    conv_history = existing_state.values.get('conversation_history', [])
-                                    if conv_history:
-                                        # Format conversation history
-                                        history_lines = []
-                                        for exchange in conv_history[-3:]:  # Last 3 exchanges
-                                            if 'query' in exchange and 'summary' in exchange:
-                                                history_lines.append(f"Previous Q: {exchange['query']}")
-                                                history_lines.append(f"Previous A: {exchange['summary'][:300]}...\n")
-                                        if history_lines:
-                                            conversation_history = "CONVERSATION HISTORY:\n" + "\n".join(history_lines) + "\n\n"
-                        except Exception as e:
-                            logger.debug(f"Could not retrieve conversation history: {e}")
-                        
-                        # Get detail_level from state or default to concise
-                        detail_level = 'concise'
-                        try:
-                            if checkpointer:
-                                existing_state = await graph.aget_state(config_dict)
-                                if existing_state and existing_state.values:
-                                    detail_level = existing_state.values.get('detail_level', 'concise')
-                        except Exception:
-                            pass
-                        
-                        prompt = get_summary_human_content(
-                            user_query=query,
-                            conversation_history=conversation_history,
-                            search_summary=search_summary,
-                            formatted_outputs=formatted_outputs_str,
-                            detail_level=detail_level
-                        )
-=======
                         logger.info(f"🟡 [STREAM] Using existing summary from summarize_results node ({len(full_summary)} chars)")
->>>>>>> 1e61c615
                         
                         # Stream the existing summary token by token (simulate streaming for UX)
                         logger.info("🟡 [STREAM] Streaming existing summary (no redundant LLM call)")
@@ -1562,7 +1289,6 @@
     document_ids = data.get('documentIds') or data.get('document_ids', [])  # NEW: Get attached document IDs
     message_history = data.get('messageHistory', [])
     session_id = data.get('sessionId', f"session_{request.remote_addr}_{int(time.time())}")
-    detail_level = data.get('detailLevel')  # Optional: "concise" or "detailed" - if not provided, detection agent will determine
     
     # Handle documentIds as comma-separated string, array, or single value
     if isinstance(document_ids, str):
@@ -1621,11 +1347,6 @@
             "property_id": property_id,
             "document_ids": document_ids if document_ids else None  # NEW: Pass document IDs for fast path
         }
-        # Only set detail_level if explicitly provided (manual override)
-        # Otherwise, let the detection agent determine it
-        if detail_level:
-            initial_state["detail_level"] = detail_level
-            logger.info(f"Using manual detail level override: {detail_level}")
         
         # Use global graph instance (initialized on app startup)
         async def run_query():
@@ -2084,33 +1805,14 @@
 def get_properties_completeness():
     """Get completeness report for all properties"""
     try:
-        from .services.supabase_property_hub_service import SupabasePropertyHubService
-        
-        business_uuid_str = _ensure_business_uuid()
-        if not business_uuid_str:
-            return jsonify({
-                'success': False,
-                'error': 'User not associated with a business'
-            }), 400
-        
         enrichment_service = PropertyEnrichmentService()
-        property_hub_service = SupabasePropertyHubService()
-        
-        # Get all properties from Supabase (not PostgreSQL)
-        property_hubs = property_hub_service.get_all_property_hubs(
-            business_uuid_str,
-            limit=1000,  # Get all for completeness report
-            offset=0,
-            sort_by='created_at',
-            sort_order='desc'
-        )
+        properties = Property.query.filter_by(
+            business_id=current_user.company_name
+        ).all()
         
         results = []
-        for hub in property_hubs:
-            prop = hub.get('property', {})
-            property_id = prop.get('id')
-            if property_id:
-                completeness = enrichment_service.get_property_completeness(str(property_id))
+        for prop in properties:
+            completeness = enrichment_service.get_property_completeness(str(prop.id))
             results.append(completeness)
             
         return jsonify({
@@ -3085,16 +2787,19 @@
         doc_service = SupabaseDocumentService()
         documents = doc_service.get_documents_for_business(business_uuid, limit=10)
         
-        # Get user's properties from Supabase (not PostgreSQL)
-        from .services.supabase_property_hub_service import SupabasePropertyHubService
-        property_hub_service = SupabasePropertyHubService()
-        property_hubs = property_hub_service.get_all_property_hubs(
-            business_uuid_str,
-            limit=10,
-            offset=0,
-            sort_by='created_at',
-            sort_order='desc'
-        )
+        # Get user's properties (still from PostgreSQL for now)
+        properties = []
+        try:
+            properties = (
+                Property.query
+                .filter_by(business_id=business_uuid)
+                .order_by(Property.created_at.desc())
+                .limit(10)
+                .all()
+            )
+        except Exception as e:
+            logger.warning(f"Error querying properties from PostgreSQL: {e}")
+            properties = []
         
         # Convert documents to JSON-serializable format
         documents_data = []
@@ -3110,15 +2815,14 @@
         
         # Convert properties to JSON-serializable format
         properties_data = []
-        for hub in property_hubs:
-            prop = hub.get('property', {})
+        for prop in properties:
             properties_data.append({
-                'id': str(prop.get('id', '')),
-                'formatted_address': prop.get('formatted_address'),
-                'normalized_address': prop.get('normalized_address'),
-                'completeness_score': hub.get('completeness_score', 0.0),
-                'created_at': prop.get('created_at'),
-                'document_count': len(hub.get('documents', []))
+                'id': str(prop.id),
+                'formatted_address': prop.formatted_address,
+                'normalized_address': prop.normalized_address,
+                'completeness_score': prop.completeness_score,
+                'created_at': prop.created_at.isoformat() if prop.created_at else None,
+                'document_count': len(prop.documents) if prop.documents else 0
             })
     
         # User data
