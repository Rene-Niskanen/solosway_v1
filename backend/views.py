--- conflicted
+++ resolved
@@ -1,6 +1,6 @@
-from flask import Blueprint, render_template, request, flash, redirect, url_for, jsonify, current_app, Response, make_response
+from flask import Blueprint, render_template, request, flash, redirect, url_for, jsonify, current_app, Response
 from flask_login import login_required, current_user, login_user, logout_user
-from .models import Document, DocumentStatus, Property, PropertyDetails, DocumentRelationship, User, UserRole, UserStatus, PropertyCardCache, db
+from .models import Document, DocumentStatus, Property, DocumentRelationship, User, UserRole, UserStatus, PropertyCardCache, db
 from .services.property_enrichment_service import PropertyEnrichmentService
 from .services.supabase_document_service import SupabaseDocumentService
 from .services.supabase_client_factory import get_supabase_client
@@ -15,24 +15,11 @@
 import boto3
 import time
 import re
-import tempfile
 from .tasks import process_document_task, process_document_fast_task
-<<<<<<< HEAD
-from backend.llm.evidence_feedback import (
-    build_feedback_instruction,
-    extract_feedback_from_answer,
-    match_feedback_to_chunks,
-    EVIDENCE_FEEDBACK_START,
-)
-from backend.utils.bbox import ensure_bbox_dict, summarize_bbox
-from .services.deletion_service import DeletionService
-=======
 # NOTE: DeletionService is deprecated - use UnifiedDeletionService instead
 # from .services.deletion_service import DeletionService
->>>>>>> 84302729
 from sqlalchemy import text
 from sqlalchemy.exc import OperationalError, ProgrammingError, DatabaseError
-from sqlalchemy.orm import load_only
 import json
 from uuid import UUID
 def _ensure_business_uuid():
@@ -79,222 +66,6 @@
         return None
 
 
-<<<<<<< HEAD
-def _extract_citation_context(text: str, citation_num: str, context_chars: int = 150) -> str:
-    """
-    Extract text immediately preceding a citation to identify what's being cited.
-    
-    Args:
-        text: The full text containing citations
-        citation_num: The citation number to look for (e.g., "1" for [1])
-        context_chars: Number of characters to extract before the citation
-        
-    Returns:
-        The text context before the citation, or None if not found
-    """
-    import re
-    # Pattern to find text before the specific citation
-    pattern = rf'(.{{0,{context_chars}}})\[{citation_num}\]'
-    match = re.search(pattern, text, re.DOTALL)
-    if match:
-        return match.group(1).strip()
-    return None
-
-
-def _find_best_chunk_for_citation(context_text: str, source_chunks: list, logger=None) -> dict:
-    """
-    Find the chunk that best matches the citation context using text matching.
-    
-    This solves the problem where citations were always mapped to the first chunk,
-    even when the actual cited information (like "£2,400,000") is in a different chunk.
-    
-    Args:
-        context_text: Text extracted from near the citation (e.g., "The sale price is £2,400,000")
-        source_chunks: List of chunk metadata dicts with 'content', 'page_number', 'bbox', etc.
-        logger: Optional logger for debugging
-        
-    Returns:
-        The best matching chunk dict, or the first chunk if no match found
-    """
-    import re
-    from difflib import SequenceMatcher
-    
-    if not source_chunks:
-        return None
-    
-    if not context_text:
-        if logger:
-            logger.debug("[CHUNK_MATCH] No context text, using first chunk")
-        return source_chunks[0]
-    
-    # Extract key patterns that are likely to be unique identifiers
-    key_patterns = [
-        r'£[\d,]+(?:\.\d{2})?',  # Prices: £2,400,000
-        r'\$[\d,]+(?:\.\d{2})?',  # Dollar prices
-        r'\d{1,2}(?:st|nd|rd|th)?\s+\w+\s+\d{4}',  # Dates: 9th February 2024
-        r'\d+(?:,\d{3})+(?:\.\d+)?',  # Large numbers with commas: 5,691
-        r'\d+\.\d+\s*(?:sq\s*ft|sqft|acres?|hectares?)',  # Measurements
-        r'\b\d{4,}\b',  # 4+ digit numbers (years, codes, etc.)
-    ]
-    
-    key_phrases = []
-    for pattern in key_patterns:
-        matches = re.findall(pattern, context_text, re.IGNORECASE)
-        key_phrases.extend(matches)
-    
-    # Also extract significant words (4+ chars, excluding common words)
-    common_words = {'this', 'that', 'with', 'from', 'have', 'been', 'were', 'will', 'their', 'would', 'about', 'which', 'there', 'other'}
-    words = re.findall(r'\b[A-Za-z]{4,}\b', context_text)
-    significant_words = [w for w in words if w.lower() not in common_words][-5:]  # Last 5 significant words
-    key_phrases.extend(significant_words)
-    
-    # Separate numeric/currency phrases from generic words
-    numeric_phrases = []
-    word_phrases = []
-    for phrase in key_phrases:
-        if re.search(r'[£$]|\d', phrase):
-            numeric_phrases.append(phrase)
-        else:
-            word_phrases.append(phrase)
-    
-    if logger:
-        logger.info(
-            "[CHUNK_MATCH] Context excerpt='%s...' | numeric=%s | words=%s",
-            context_text[:120],
-            numeric_phrases[:5],
-            word_phrases[:5]
-        )
-    
-    context_text_lower = context_text.lower()
-    # Score each chunk by how many key phrases it contains
-    best_chunk = source_chunks[0]
-    best_score = 0
-    
-    for chunk in source_chunks:
-        chunk_content = chunk.get('content', '')
-        if not chunk_content:
-            continue
-            
-        score = 0
-        matched_phrases = []
-        lowered_chunk = chunk_content.lower()
-        
-        # Numeric/currency matches get highest weight
-        for phrase in numeric_phrases:
-            if phrase and phrase in chunk_content:
-                score += 5
-                matched_phrases.append(phrase)
-        
-        # Word/phrase matches (case-insensitive)
-        for phrase in word_phrases:
-            if phrase.lower() in lowered_chunk:
-                score += 1
-                matched_phrases.append(phrase)
-        
-        # Fuzzy overlap between context text and chunk snippet
-        snippet_length = max(200, len(context_text) * 2)
-        snippet = lowered_chunk[:snippet_length]
-        if snippet:
-            similarity = SequenceMatcher(None, context_text_lower, snippet).ratio()
-            if similarity > 0.2:
-                score += similarity * 2  # modest boost for contextual overlap
-        
-        # Bonus if chunk page already referenced by citation number (page heuristics)
-        if chunk.get('page_number') and str(chunk.get('page_number')) in context_text:
-            score += 1
-        
-        if logger:
-            logger.debug(
-                "[CHUNK_MATCH] Chunk idx=%s page=%s score=%.3f matches=%s",
-                chunk.get('chunk_index'),
-                chunk.get('page_number'),
-                score,
-                matched_phrases[:5]
-            )
-        
-        if score > best_score:
-            best_score = score
-            best_chunk = chunk
-            if logger:
-                logger.debug(f"[CHUNK_MATCH] New best chunk: page {chunk.get('page_number')}, score {score}, matches: {matched_phrases[:5]}")
-    
-    # If no score improvements but we have numeric phrases, fall back to first chunk containing them
-    if best_score == 0 and numeric_phrases:
-        for phrase in numeric_phrases:
-            for chunk in source_chunks:
-                if phrase in chunk.get('content', ''):
-                    if logger:
-                        logger.info(f"[CHUNK_MATCH] Fallback: selecting chunk on page {chunk.get('page_number')} for numeric phrase {phrase}")
-                    return chunk
-    
-    if logger:
-        logger.info(
-            "[CHUNK_MATCH] Selected chunk idx=%s page=%s score=%.3f for context='%s...'",
-            best_chunk.get('chunk_index'),
-            best_chunk.get('page_number'),
-            best_score,
-            context_text[:80]
-        )
-    
-    return best_chunk
-
-
-def _cleanup_orphan_supabase_properties(property_ids: set[str] | set) -> list[str]:
-    """
-    Remove Supabase property hub records when no documents remain linked to a property.
-    Returns list of property IDs that were fully removed from Supabase.
-    """
-    cleaned_properties = []
-    if not property_ids:
-        return cleaned_properties
-
-    supabase = None
-    for property_id in property_ids:
-        if not property_id:
-            continue
-
-        # Check if any local document relationships still reference this property
-        remaining_relationships = DocumentRelationship.query.filter_by(property_id=property_id).count()
-        if remaining_relationships > 0:
-            continue
-
-        try:
-            if supabase is None:
-                supabase = get_supabase_client()
-
-            pid_str = str(property_id)
-
-            # Delete property vectors first
-            try:
-                supabase.table('property_vectors').delete().eq('property_id', pid_str).execute()
-            except Exception as e:
-                logger.warning(f"Failed to delete property vectors for property {pid_str}: {e}")
-
-            # Delete property details rows
-            try:
-                supabase.table('property_details').delete().eq('property_id', pid_str).execute()
-            except Exception as e:
-                logger.warning(f"Failed to delete property details for property {pid_str}: {e}")
-
-            # Delete supabase document_relationships (if any remain)
-            try:
-                supabase.table('document_relationships').delete().eq('property_id', pid_str).execute()
-            except Exception as e:
-                logger.warning(f"Failed to delete Supabase document relationships for property {pid_str}: {e}")
-
-            # Finally delete the property record itself
-            try:
-                supabase.table('properties').delete().eq('id', pid_str).execute()
-            except Exception as e:
-                logger.warning(f"Failed to delete property {pid_str} from Supabase properties table: {e}")
-
-            cleaned_properties.append(pid_str)
-            logger.info(f"Cleaned Supabase property hub data for property {pid_str}")
-        except Exception as e:
-            logger.warning(f"Could not clean Supabase property {property_id}: {e}")
-
-    return cleaned_properties
-=======
 # DEPRECATED: This function has been moved to UnifiedDeletionService._cleanup_orphan_properties()
 # Kept here for reference during migration. Can be removed after testing.
 # def _cleanup_orphan_supabase_properties(property_ids: set[str] | set) -> list[str]:
@@ -305,7 +76,6 @@
 #     NOTE: This functionality is now handled by UnifiedDeletionService._cleanup_orphan_properties()
 #     """
 #     pass
->>>>>>> 84302729
 
 views = Blueprint('views', __name__)
 
@@ -609,144 +379,12 @@
                 logger.info("🟢 [STREAM] Yielding initial status message")
                 yield f"data: {json.dumps({'type': 'status', 'message': 'Searching documents...'})}\n\n"
                 
-                # Extract intent from query for contextual reasoning step
-                # Simple heuristic: identify what user is looking for and where
-                def extract_query_intent(q: str) -> str:
-                    """Extract a human-readable intent from the query."""
-                    q_lower = q.lower().strip()
-                    words_in_query = q_lower.split()
-                    
-                    # Common search targets
-                    targets = []
-                    
-                    # Check for "who" questions first - these ask about people/companies
-                    is_who_question = 'who' in words_in_query
-                    
-                    if is_who_question:
-                        # "Who valued/surveyed/wrote/prepared" etc.
-                        if any(word in q_lower for word in ['valued', 'valuation', 'value ']):
-                            targets.append('valuer')
-                        elif any(word in q_lower for word in ['surveyed', 'survey', 'inspected']):
-                            targets.append('surveyor')
-                        elif any(word in q_lower for word in ['wrote', 'write', 'prepared', 'created', 'authored']):
-                            targets.append('author')
-                        elif any(word in q_lower for word in ['sold', 'sell', 'sale']):
-                            targets.append('seller')
-                        elif any(word in q_lower for word in ['bought', 'buy', 'purchase']):
-                            targets.append('buyer')
-                        elif any(word in q_lower for word in ['owns', 'own', 'owner']):
-                            targets.append('owner')
-                        else:
-                            targets.append('person/company')
-                    else:
-                        # Standard value/price checks - but not if asking about who valued
-                        if any(word in words_in_query for word in ['price', 'cost', 'worth', 'sale']):
-                            targets.append('price')
-                        elif 'value' in words_in_query and 'valued' not in q_lower:
-                            targets.append('value')
-                        elif 'valuation' in q_lower and 'who' not in q_lower:
-                            targets.append('valuation details')
-                    
-                    # Other common targets
-                    if any(word in q_lower for word in ['bedroom', 'bed', 'beds']):
-                        targets.append('bedrooms')
-                    if any(word in q_lower for word in ['bathroom', 'bath', 'baths']):
-                        targets.append('bathrooms')
-                    if any(word in q_lower for word in ['epc', 'energy']):
-                        targets.append('EPC rating')
-                    if any(word in q_lower for word in ['survey', 'report']) and 'surveyor' not in targets:
-                        targets.append('report details')
-                    if any(word in q_lower for word in ['issue', 'problem', 'defect', 'damage']):
-                        targets.append('issues')
-                    if any(word in q_lower for word in ['amenity', 'amenities', 'feature', 'features']):
-                        targets.append('amenities')
-                    if any(word in q_lower for word in ['date', 'when', 'dated']):
-                        targets.append('date')
-                    if any(word in q_lower for word in ['size', 'sqft', 'square', 'area', 'footage']):
-                        targets.append('size')
-                    if any(word in q_lower for word in ['address', 'location', 'where']):
-                        targets.append('location')
-                    
-                    # Extract potential document/property names (capitalized words)
-                    import re
-                    # Look for capitalized words that might be names (excluding common words)
-                    common_words = {'the', 'a', 'an', 'of', 'in', 'for', 'to', 'and', 'or', 'please', 'find', 'me', 'what', 'is', 'are', 'show', 'get', 'tell', 'who', 'how', 'why', 'when', 'where'}
-                    words = q.split()
-                    potential_names = [w for w in words if len(w) > 2 and w[0].isupper() and w.lower() not in common_words]
-                    
-                    # Build the intent message
-                    target_str = ', '.join(targets) if targets else 'information'
-                    if potential_names:
-                        name_str = ' '.join(potential_names[:2])  # Max 2 names
-                        return f"Searching for {target_str} in {name_str} documents"
-                    else:
-                        return f"Searching for {target_str}"
-                
-                intent_message = extract_query_intent(query)
-                
-                # Helper function to generate contextual narration using fast LLM
-                async def generate_context_narration(moment: str, context_data: dict) -> str:
-                    """Generate a short contextual sentence explaining what's happening."""
-                    try:
-                        from openai import AsyncOpenAI
-                        
-                        client = AsyncOpenAI()
-                        
-                        # Build prompt based on moment
-                        if moment == 'documents_found':
-                            doc_count = context_data.get('doc_count', 0)
-                            doc_names = context_data.get('doc_names', [])
-                            doc_types = context_data.get('doc_types', [])
-                            user_query = context_data.get('user_query', '')
-                            
-                            prompt = f"""Based on this user query: "{user_query}"
-I found {doc_count} document(s): {', '.join(doc_names[:3])}.
-Document types: {', '.join(set(doc_types[:3])) if doc_types else 'various'}.
-
-Generate a single, natural sentence (max 20 words) explaining what I found and why it might be relevant. 
-Start with "I found" or "Looking at". Be specific about the document types if relevant.
-Do not use quotes around the response."""
-                        
-                        elif moment == 'documents_processed':
-                            doc_count = context_data.get('doc_count', 0)
-                            user_query = context_data.get('user_query', '')
-                            
-                            prompt = f"""User asked: "{user_query}"
-I just finished reading {doc_count} document(s).
-
-Generate a single, natural sentence (max 15 words) saying I extracted the relevant information.
-Start with "Extracted" or "Found". Be brief and confident.
-Do not use quotes around the response."""
-                        
-                        else:
-                            return ""
-                        
-                        # Use gpt-4o-mini for speed
-                        response = await client.chat.completions.create(
-                            model="gpt-4o-mini",
-                            messages=[
-                                {"role": "system", "content": "You are a helpful assistant that generates brief, natural explanations. Be concise and conversational."},
-                                {"role": "user", "content": prompt}
-                            ],
-                            max_tokens=50,
-                            temperature=0.7
-                        )
-                        
-                        result = response.choices[0].message.content.strip()
-                        # Remove any quotes that might have been added
-                        result = result.strip('"\'')
-                        return result
-                    except Exception as e:
-                        logger.warning(f"Failed to generate context narration: {e}")
-                        return ""
-                
-                # Emit initial reasoning step with extracted intent
+                # Emit initial reasoning step IMMEDIATELY when query is received
                 initial_reasoning = {
                     'type': 'reasoning_step',
                     'step': 'initial',
-                    'action_type': 'searching',
-                    'message': intent_message,
-                    'details': {'original_query': query}
+                    'message': 'Starting document search...',
+                    'details': {}
                 }
                 initial_reasoning_json = json.dumps(initial_reasoning)
                 yield f"data: {initial_reasoning_json}\n\n"
@@ -787,47 +425,36 @@
                         
                         config_dict = {"configurable": {"thread_id": session_id}}
                         
-                        # Check for existing session state (follow-up detection)
-                        is_followup = False
-                        existing_doc_count = 0
-                        try:
-                            if checkpointer:
-                                existing_state = await graph.aget_state(config_dict)
-                                if existing_state and existing_state.values:
-                                    conv_history = existing_state.values.get('conversation_history', [])
-                                    prev_docs = existing_state.values.get('relevant_documents', [])
-                                    if conv_history and len(conv_history) > 0:
-                                        is_followup = True
-                                        existing_doc_count = len(prev_docs) if prev_docs else 0
-                                        logger.info(f"🟡 [STREAM] Follow-up query detected! Previous docs: {existing_doc_count}")
-                        except Exception as state_err:
-                            logger.warning(f"Could not check existing state: {state_err}")
-                        
                         # Use astream_events to capture node execution and emit reasoning steps
                         logger.info("🟡 [STREAM] Starting graph execution with event streaming...")
                         
                         # Track which nodes have been processed to avoid duplicate reasoning steps
                         processed_nodes = set()
                         
-                        # Track if this is a follow-up for dynamic step generation
-                        followup_context = {
-                            'is_followup': is_followup,
-                            'existing_doc_count': existing_doc_count,
-                            'docs_already_shown': False  # Track if we've shown "Using cached" message
-                        }
-                        
-                        # Node name to user-friendly message mapping with action types for Cursor-style UI
-                        # These are minimal - most steps are dynamically generated from on_chain_end events
+                        # Node name to user-friendly message mapping
                         node_messages = {
-                            # Only emit for clarify_relevant_docs start (brief step before detailed Found X)
+                            'rewrite_query': {
+                                'message': 'Analyzing query and conversation context...',
+                                'details': {}
+                            },
+                            'expand_query': {
+                                'message': 'Generating query variations for better search...',
+                                'details': {}
+                            },
+                            'query_vector_documents': {
+                                'message': 'Searching documents...',
+                                'details': {}
+                            },
                             'clarify_relevant_docs': {
-                                'action_type': 'analyzing',
-                                'message': 'Ranking results',
+                                'message': 'Ranking and organizing results...',
+                                'details': {}
+                            },
+                            'process_documents': {
+                                'message': 'Analyzing document content...',
                                 'details': {}
                             },
                             'summarize_results': {
-                                'action_type': 'planning',
-                                'message': 'Preparing response',
+                                'message': 'Synthesizing findings...',
                                 'details': {}
                             }
                         }
@@ -852,7 +479,6 @@
                                         reasoning_data = {
                                             'type': 'reasoning_step',
                                             'step': node_name,
-                                            'action_type': node_messages[node_name]['action_type'],
                                             'message': node_messages[node_name]['message'],
                                             'details': node_messages[node_name]['details']
                                         }
@@ -873,154 +499,27 @@
                                     # Update details based on node output
                                     if node_name == "query_vector_documents":
                                         state_data = state_update if state_update else output
-                                        relevant_docs = state_data.get("relevant_documents", [])
-                                        doc_count = len(relevant_docs)
+                                        doc_count = len(state_data.get("relevant_documents", []))
                                         if doc_count > 0:
-                                            # Extract document names and metadata for display and preview cards
-                                            doc_names = []
-                                            doc_previews = []  # Full metadata for preview cards
-                                            for doc in relevant_docs[:5]:  # Max 5 documents
-                                                filename = doc.get('original_filename', '')
-                                                classification_type = doc.get('classification_type', 'Document')
-                                                doc_id = doc.get('doc_id', '')
-                                                
-                                                if filename:
-                                                    # Truncate long filenames for the message
-                                                    display_name = filename
-                                                    if len(display_name) > 30:
-                                                        display_name = display_name[:27] + '...'
-                                                    doc_names.append(display_name)
-                                                    
-                                                    # Full metadata for preview card (include download URL for frontend)
-                                                    doc_previews.append({
-                                                        'doc_id': doc_id,
-                                                        'original_filename': filename,
-                                                        'classification_type': classification_type,
-                                                        'page_range': doc.get('page_range', ''),
-                                                        'page_numbers': doc.get('page_numbers', []),
-                                                        's3_path': doc.get('s3_path', ''),
-                                                        'download_url': f"/api/files/download?document_id={doc_id}" if doc_id else ''
-                                                    })
-                                            
-                                            # Build message - different for follow-ups vs first query
-                                            if followup_context['is_followup'] and not followup_context['docs_already_shown']:
-                                                # For follow-up queries, show a more contextual message
-                                                if doc_names:
-                                                    names_str = ', '.join(doc_names[:3])  # Show fewer names for cleaner display
-                                                    message = f'Using documents: {names_str}'
-                                                else:
-                                                    message = f'Using {doc_count} existing documents'
-                                                followup_context['docs_already_shown'] = True
-                                            else:
-                                                # First query - show full "Found X documents" message
-                                                if doc_names:
-                                                    names_str = ', '.join(doc_names)
-                                                    message = f'Found {doc_count} documents: {names_str}'
-                                                else:
-                                                    message = f'Found {doc_count} documents'
-                                            
                                             reasoning_data = {
                                                 'type': 'reasoning_step',
-                                                'step': 'found_documents',
-                                                'action_type': 'exploring',
-                                                'message': message,
-                                                'count': doc_count,
-                                                'details': {
-                                                    'documents_found': doc_count, 
-                                                    'document_names': doc_names,
-                                                    'doc_previews': doc_previews  # Full metadata for preview cards
-                                                }
+                                                'step': node_name,
+                                                'message': f'Found {doc_count} relevant document(s)',
+                                                'details': {'documents_found': doc_count}
                                             }
                                             yield f"data: {json.dumps(reasoning_data)}\n\n"
-                                            
-                                            # Generate contextual narration for documents found
-                                            try:
-                                                doc_types = [doc.get('classification_type', 'Document') for doc in relevant_docs[:5]]
-                                                context_message = await generate_context_narration('documents_found', {
-                                                    'doc_count': doc_count,
-                                                    'doc_names': doc_names,
-                                                    'doc_types': doc_types,
-                                                    'user_query': query
-                                                })
-                                                if context_message:
-                                                    context_data = {
-                                                        'type': 'reasoning_context',
-                                                        'message': context_message,
-                                                        'moment': 'documents_found'
-                                                    }
-                                                    yield f"data: {json.dumps(context_data)}\n\n"
-                                            except Exception as ctx_err:
-                                                logger.warning(f"Failed to generate context narration: {ctx_err}")
                                     
                                     elif node_name == "process_documents":
                                         state_data = state_update if state_update else output
-                                        doc_outputs = state_data.get("document_outputs", [])
-                                        doc_outputs_count = len(doc_outputs)
+                                        doc_outputs_count = len(state_data.get("document_outputs", []))
                                         if doc_outputs_count > 0:
-                                            # For follow-ups, show a single "Analyzing documents" step
-                                            # For first queries, show individual "Read [filename]" steps with preview cards
-                                            if followup_context['is_followup']:
-                                                # Single step for follow-up - documents already read before
-                                                reasoning_data = {
-                                                    'type': 'reasoning_step',
-                                                    'step': 'analyzing_for_followup',
-                                                    'action_type': 'analyzing',
-                                                    'message': f'Analyzing {doc_outputs_count} documents for your question',
-                                                    'details': {'documents_analyzed': doc_outputs_count}
-                                                }
-                                                yield f"data: {json.dumps(reasoning_data)}\n\n"
-                                            else:
-                                                # First query - show individual read steps with preview cards
-                                                for i, doc_output in enumerate(doc_outputs):
-                                                    filename = doc_output.get('original_filename', '')
-                                                    display_filename = filename
-                                                    if not display_filename:
-                                                        display_filename = f'Document {i + 1}'
-                                                    else:
-                                                        # Truncate long filenames for display
-                                                        if len(display_filename) > 35:
-                                                            display_filename = display_filename[:32] + '...'
-                                                    
-                                                    # Extract document metadata for preview card (include download URL)
-                                                    doc_id_for_meta = doc_output.get('doc_id', '')
-                                                    doc_metadata = {
-                                                        'doc_id': doc_id_for_meta,
-                                                        'original_filename': filename,
-                                                        'classification_type': doc_output.get('classification_type', 'Document'),
-                                                        'page_range': doc_output.get('page_range', ''),
-                                                        'page_numbers': doc_output.get('page_numbers', []),
-                                                        's3_path': doc_output.get('s3_path', ''),
-                                                        'download_url': f"/api/files/download?document_id={doc_id_for_meta}" if doc_id_for_meta else ''
-                                                    }
-                                                    
-                                                    reasoning_data = {
-                                                        'type': 'reasoning_step',
-                                                        'step': f'read_doc_{i}',
-                                                        'action_type': 'reading',
-                                                        'message': f'Read {display_filename}',
-                                                        'details': {
-                                                            'document_index': i, 
-                                                            'filename': filename,
-                                                            'doc_metadata': doc_metadata
-                                                        }
-                                                    }
-                                                    yield f"data: {json.dumps(reasoning_data)}\n\n"
-                                            
-                                            # Generate contextual narration after all documents processed
-                                            try:
-                                                context_message = await generate_context_narration('documents_processed', {
-                                                    'doc_count': doc_outputs_count,
-                                                    'user_query': query
-                                                })
-                                                if context_message:
-                                                    context_data = {
-                                                        'type': 'reasoning_context',
-                                                        'message': context_message,
-                                                        'moment': 'documents_processed'
-                                                    }
-                                                    yield f"data: {json.dumps(context_data)}\n\n"
-                                            except Exception as ctx_err:
-                                                logger.warning(f"Failed to generate context narration: {ctx_err}")
+                                            reasoning_data = {
+                                                'type': 'reasoning_step',
+                                                'step': node_name,
+                                                'message': f'Processed {doc_outputs_count} document(s)',
+                                                'details': {'documents_processed': doc_outputs_count}
+                                            }
+                                            yield f"data: {json.dumps(reasoning_data)}\n\n"
                                     
                                     # Store the state from the last event (should be final state after summarize_results)
                                     if state_update:
@@ -1046,7 +545,6 @@
                                             reasoning_data = {
                                                 'type': 'reasoning_step',
                                                 'step': node_name,
-                                                'action_type': node_messages[node_name]['action_type'],
                                                 'message': node_messages[node_name]['message'],
                                                 'details': node_messages[node_name]['details']
                                             }
@@ -1058,75 +556,28 @@
                                         node_name = event.get("name", "")
                                         event_data = event.get("data", {})
                                         state_update = event_data.get("data", {})
-                                        output = event_data.get("output", {})
                                         
                                         if node_name == "query_vector_documents":
-                                            state_data = state_update if state_update else output
-                                            relevant_docs = state_data.get("relevant_documents", [])
-                                            doc_count = len(relevant_docs)
+                                            state_data = state_update if state_update else event_data.get("output", {})
+                                            doc_count = len(state_data.get("relevant_documents", []))
                                             if doc_count > 0:
-                                                # Extract document names
-                                                doc_names = []
-                                                for doc in relevant_docs[:5]:
-                                                    filename = doc.get('original_filename', '')
-                                                    if filename:
-                                                        if len(filename) > 30:
-                                                            filename = filename[:27] + '...'
-                                                        doc_names.append(filename)
-                                                
-                                                if doc_names:
-                                                    names_str = ', '.join(doc_names)
-                                                    message = f'Found {doc_count} documents: {names_str}'
-                                                else:
-                                                    message = f'Found {doc_count} documents'
-                                                
                                                 reasoning_data = {
                                                     'type': 'reasoning_step',
-                                                    'step': 'found_documents',
-                                                    'action_type': 'exploring',
-                                                    'message': message,
-                                                    'count': doc_count,
-                                                    'details': {'documents_found': doc_count, 'document_names': doc_names}
+                                                    'step': node_name,
+                                                    'message': f'Found {doc_count} relevant document(s)',
+                                                    'details': {'documents_found': doc_count}
                                                 }
                                                 yield f"data: {json.dumps(reasoning_data)}\n\n"
                                         
                                         elif node_name == "process_documents":
-                                            state_data = state_update if state_update else output
-                                            doc_outputs = state_data.get("document_outputs", [])
-                                            doc_outputs_count = len(doc_outputs)
+                                            state_data = state_update if state_update else event_data.get("output", {})
+                                            doc_outputs_count = len(state_data.get("document_outputs", []))
                                             if doc_outputs_count > 0:
-                                                # Emit individual "Read [filename]" steps with metadata
-                                                for i, doc_output in enumerate(doc_outputs):
-                                                    filename = doc_output.get('original_filename', '')
-                                                    display_filename = filename
-                                                    if not display_filename:
-                                                        display_filename = f'Document {i + 1}'
-                                                    else:
-                                                        if len(display_filename) > 35:
-                                                            display_filename = display_filename[:32] + '...'
-                                                    
-                                                    # Extract document metadata for preview card (include download URL)
-                                                    doc_id_for_meta = doc_output.get('doc_id', '')
-                                                    doc_metadata = {
-                                                        'doc_id': doc_id_for_meta,
-                                                        'original_filename': filename,
-                                                        'classification_type': doc_output.get('classification_type', 'Document'),
-                                                        'page_range': doc_output.get('page_range', ''),
-                                                        'page_numbers': doc_output.get('page_numbers', []),
-                                                        's3_path': doc_output.get('s3_path', ''),
-                                                        'download_url': f"/api/files/download?document_id={doc_id_for_meta}" if doc_id_for_meta else ''
-                                                    }
-                                                    
                                                 reasoning_data = {
                                                     'type': 'reasoning_step',
-                                                        'step': f'read_doc_{i}',
-                                                        'action_type': 'reading',
-                                                        'message': f'Read {display_filename}',
-                                                        'details': {
-                                                            'document_index': i, 
-                                                            'filename': filename,
-                                                            'doc_metadata': doc_metadata
-                                                        }
+                                                    'step': node_name,
+                                                    'message': f'Processed {doc_outputs_count} document(s)',
+                                                    'details': {'documents_processed': doc_outputs_count}
                                                 }
                                                 yield f"data: {json.dumps(reasoning_data)}\n\n"
                                         
@@ -1232,7 +683,7 @@
                         
                         formatted_outputs_str = "\n".join(formatted_outputs)
                         
-                        prompt_body = f"""You are an AI assistant for real estate and valuation professionals. You help them quickly understand what's inside their documents and how that information relates to their query.
+                        prompt = f"""You are an AI assistant for real estate and valuation professionals. You help them quickly understand what's inside their documents and how that information relates to their query.
 
 CONTEXT
 
@@ -1253,14 +704,12 @@
 
 **CITATION REQUIREMENTS:**
 - Each document is labeled with [Document 1], [Document 2], etc. at the top
-- When you use information from a document, cite it immediately after the specific figure, value, or knowledge mentioned, NOT after the sentence or document title
-- Place citations directly after the figure/knowledge: "£2,400,000[1]" or "5 bedrooms[1]" or "John Smith[2]"
-- Do NOT place citations after document names or at the end of sentences
-- Example: "The asking price is £2,400,000[1] for the property." NOT "The asking price for Highlands[1] is £2,400,000."
-- For names, dates, prices, values, measurements: place citation immediately after that specific information
+- When you use information from a document, cite it immediately after the relevant sentence using the format [1], [2], [3], etc.
+- Place citations right after the sentence that contains information from that document
+- Example: "The property is approximately 2.5 acres[1]. The valuation was completed by John Smith[2]."
 - If multiple documents support the same fact, cite all: "The property has 5 bedrooms[1][2]."
 - Citations should appear inline, naturally within your response
-- Only cite when you actually use information from a document - do not add unnecessary citations
+- Always cite your sources - use [1], [2], etc. after each fact that comes from a document
 
 Focus on what matters in real estate:
 - Valuations, specifications, location, condition, risks, opportunities, deal terms, and comparable evidence.
@@ -1279,7 +728,6 @@
 Professional, concise, helpful, human, and grounded in the documents — not robotic or over-structured.
 
 Now provide your response (answer directly, no heading, no additional context, with citations):"""
-                        prompt = f"{prompt_body}\n\n{build_feedback_instruction()}"
                         
                         # Use streaming LLM
                         logger.info("🟡 [STREAM] Creating ChatOpenAI instance...")
@@ -1296,8 +744,6 @@
                         # Stream tokens
                         full_summary = ""
                         chunk_count = 0
-                        visible_sent_length = 0
-                        feedback_started = False
                         for chunk in llm.stream(prompt):
                             chunk_count += 1
                             if chunk_count == 1:
@@ -1305,43 +751,11 @@
                             if chunk.content:
                                 token = chunk.content
                                 full_summary += token
-
-                                if feedback_started:
-                                    continue
-
-                                feedback_idx = full_summary.find(EVIDENCE_FEEDBACK_START)
-                                if feedback_idx != -1:
-                                    feedback_started = True
-                                    visible_segment = full_summary[visible_sent_length:feedback_idx]
-                                    if visible_segment:
-                                        yield f"data: {json.dumps({'type': 'token', 'token': visible_segment})}\n\n"
-                                    visible_sent_length = feedback_idx
-                                else:
-                                    new_segment = full_summary[visible_sent_length:]
-                                    if new_segment:
-                                        yield f"data: {json.dumps({'type': 'token', 'token': new_segment})}\n\n"
-                                        visible_sent_length = len(full_summary)
+                                yield f"data: {json.dumps({'type': 'token', 'token': token})}\n\n"
                         
                         # NEW: Parse citations from LLM response and map to bbox metadata
                         # Strategy: Number citations per unique chunk/bbox, not per document
                         # Each unique chunk gets its own sequential number (1, 2, 3...)
-                        feedback_records = []
-                        matched_feedback_records = []
-                        try:
-                            full_summary, feedback_records = extract_feedback_from_answer(full_summary, logger)
-                            if feedback_records:
-                                matched_feedback_records = match_feedback_to_chunks(feedback_records, doc_outputs, logger)
-                                matched_count = sum(1 for record in matched_feedback_records if record.get('matched_chunk'))
-                                logger.info(
-                                    "[EVIDENCE_FEEDBACK] Streaming summary produced %d feedback record(s); matched %d chunk(s)",
-                                    len(feedback_records),
-                                    matched_count,
-                                )
-                        except Exception as feedback_err:
-                            logger.warning(f"[EVIDENCE_FEEDBACK] Failed to parse streaming feedback: {feedback_err}")
-                            feedback_records = []
-                            matched_feedback_records = []
-
                         citations_data = {}  # Initialize to empty dict
                         try:
                             citation_pattern = r'\[(\d+)\]'
@@ -1351,127 +765,45 @@
                             if not citation_map:
                                 logger.info("🟡 [CITATIONS] No documents found, skipping citation processing")
                             else:
-                                # Step 1: Lazy citation assignment - only create citations for chunks that are actually cited
+                                # Step 1: Build a map of ALL unique chunks from ALL documents
                                 # Key: (doc_id, chunk_index, page_number) -> unique chunk identifier
                                 # Value: sequential citation number
+                                all_chunks_map = {}  # Map chunk_signature to citation number
                                 sequential_num = 1
                                 chunk_to_citation = {}  # Map chunk_signature to citation number
                                 citation_to_chunks = {}  # Map citation number to chunk metadata
                                 
-                                # DO NOT pre-assign citations to all chunks
-                                # Citations will be created on-demand when:
-                                # 1. Evidence feedback matches a chunk
-                                # 2. Context matching finds a chunk for a citation
-                                # 3. A chunk is explicitly referenced
-                                
-                                doc_id_to_doc_num = {
-                                    meta.get('doc_id'): doc_num_str
-                                    for doc_num_str, meta in citation_map.items()
-                                    if meta.get('doc_id')
-                                }
-
-                                def ensure_chunk_citation_entry(doc_id, chunk, doc_meta, match_source="feedback"):
-                                    chunk_index = chunk.get('chunk_index')
-                                    page_number = chunk.get('page_number')
-                                    signature = (doc_id, chunk_index, page_number)
-                                    if signature in chunk_to_citation:
-                                        citation_number = str(chunk_to_citation[signature])
-                                        entry = citation_to_chunks.get(citation_number)
-                                    else:
-                                        next_cit_num = (max(chunk_to_citation.values()) if chunk_to_citation else 0) + 1
-                                        chunk_to_citation[signature] = next_cit_num
-                                        citation_number = str(next_cit_num)
-                                        entry = None
+                                # First, collect ALL chunks from ALL documents in citation_map
+                                for doc_num_str, doc_citation in citation_map.items():
+                                    doc_id = doc_citation['doc_id']
+                                    source_chunks_metadata = doc_citation.get('source_chunks_metadata', [])
                                     
-                                    normalized_chunk = {
-                                        'doc_id': doc_id,
-                                        'chunk_index': chunk_index,
-                                        'page_number': page_number,
-                                        'bbox': chunk.get('bbox'),
-                                        'content': (chunk.get('content') or '')[:500],
-                                        'match_reason': chunk.get('match_reason') or match_source
-                                    }
-                                    bbox_summary = summarize_bbox(normalized_chunk.get('bbox'))
-                                    logger.info(
-                                        "[BBOX TRACE] %s doc=%s chunk_idx=%s page=%s bbox=%s",
-                                        match_source.upper(),
-                                        (doc_id or 'unknown')[:8],
-                                        chunk_index,
-                                        page_number,
-                                        bbox_summary,
-                                    )
-                                    
-                                    if entry:
-                                        entry['matched_chunk_metadata'] = normalized_chunk
-                                        entry['chunk_metadata'] = normalized_chunk
-                                        entry['match_reason'] = normalized_chunk['match_reason']
-                                        logger.info(
-                                            "🟢 [CITATIONS] %s reused citation [%s] for doc %s, chunk_idx %s, page %s (bbox: %s)",
-                                            match_source.upper(),
-                                            citation_number,
-                                            (doc_id or '')[:8],
-                                            chunk_index,
-                                            page_number,
-                                            bool(normalized_chunk.get('bbox')),
-                                        )
-                                    else:
-                                        citation_to_chunks[citation_number] = {
-                                            'doc_id': doc_id,
-                                            'original_filename': doc_meta.get('original_filename') if doc_meta else None,
-                                            'property_address': doc_meta.get('property_address') if doc_meta else None,
-                                            'page_range': doc_meta.get('page_range') if doc_meta else None,
-                                            'classification_type': doc_meta.get('classification_type') if doc_meta else None,
-                                            'chunk_index': chunk_index,
-                                            'page_number': page_number,
-                                            'candidate_chunks_metadata': doc_meta.get('source_chunks_metadata', []) if doc_meta else [],
-                                            'matched_chunk_metadata': normalized_chunk,
-                                            'chunk_metadata': normalized_chunk,
-                                            'match_reason': normalized_chunk['match_reason']
-                                        }
-                                        logger.info(
-                                            "🟢 [CITATIONS] %s created citation [%s] for doc %s, chunk_idx %s, page %s (bbox: %s)",
-                                            match_source.upper(),
-                                            citation_number,
-                                            (doc_id or '')[:8],
-                                            chunk_index,
-                                            page_number,
-                                            bool(normalized_chunk.get('bbox')),
-                                        )
-                                    return citation_number
-
-                                feedback_override_map = {}
-                                if matched_feedback_records:
-                                    for matched_record in matched_feedback_records:
-                                        feedback_entry = matched_record.get('feedback') or {}
-                                        matched_chunk = matched_record.get('matched_chunk')
-                                        if not matched_chunk:
-                                            continue
-                                        doc_id = feedback_entry.get('doc_id') or matched_chunk.get('doc_id')
-                                        if not doc_id:
-                                            continue
-                                        doc_num_str = doc_id_to_doc_num.get(doc_id)
-                                        if not doc_num_str:
-                                            continue
-                                        doc_meta = citation_map.get(doc_num_str, {})
-                                        matched_chunk = {
-                                            **matched_chunk,
-                                            'match_reason': matched_chunk.get('match_reason') or 'feedback_snippet'
-                                        }
-                                        citation_number = ensure_chunk_citation_entry(doc_id, matched_chunk, doc_meta, match_source="feedback")
-                                        entry = citation_to_chunks.get(citation_number)
-                                        if entry:
-                                            entry.setdefault('evidence_feedback', []).append(feedback_entry)
-                                        label = (feedback_entry.get('citation_label') or '').strip()
-                                        if label.startswith('[') and label.endswith(']'):
-                                            label_num = label[1:-1]
-                                            if label_num == doc_num_str:
-                                                feedback_override_map[doc_num_str] = citation_number
-                                                logger.info(
-                                                    "[EVIDENCE_FEEDBACK] Overriding citation [%s] with chunk citation [%s] based on feedback snippet '%s...'",
-                                                    doc_num_str,
-                                                    citation_number,
-                                                    feedback_entry.get('snippet', '')[:40]
-                                                )
+                                    if isinstance(source_chunks_metadata, list):
+                                        for chunk in source_chunks_metadata:
+                                            if isinstance(chunk, dict):
+                                                chunk_index = chunk.get('chunk_index')
+                                                page_number = chunk.get('page_number')
+                                                bbox = chunk.get('bbox')
+                                                
+                                                # Create unique chunk signature: (doc_id, chunk_index, page_number)
+                                                # This uniquely identifies a chunk regardless of document
+                                                chunk_signature = (doc_id, chunk_index, page_number)
+                                                
+                                                # If this is a new unique chunk, assign it a citation number
+                                                if chunk_signature not in chunk_to_citation:
+                                                    chunk_to_citation[chunk_signature] = sequential_num
+                                                    citation_to_chunks[str(sequential_num)] = {
+                                                        'doc_id': doc_id,
+                                                        'chunk_index': chunk_index,
+                                                        'page_number': page_number,
+                                                        'chunk_metadata': chunk,  # Full chunk metadata including bbox
+                                                        'original_filename': doc_citation.get('original_filename'),
+                                                        'property_address': doc_citation.get('property_address'),
+                                                        'page_range': doc_citation.get('page_range'),
+                                                        'classification_type': doc_citation.get('classification_type')
+                                                    }
+                                                    logger.info(f"🟡 [CITATIONS] Assigned citation [{sequential_num}] to chunk: doc {doc_id[:8]}, chunk_idx {chunk_index}, page {page_number}")
+                                                    sequential_num += 1
                                 
                                 # Step 2: Map LLM's document citations to chunk citations
                                 # When LLM cites [1] (Document 1), we need to map it to all chunks from Document 1
@@ -1499,222 +831,22 @@
                                     doc_to_chunk_citations[doc_num_str] = chunk_citations
                                 
                                 # Step 3: Replace document citations with chunk citations in the text
-                                # When we see [1], replace it with the chunk that best matches the cited content
-                                # This uses text matching to find the chunk containing the actual cited information
+                                # When we see [1], replace it with [1], [2], [3] etc. based on chunks
+                                # But actually, we should just use the first chunk citation number
+                                # and let the frontend handle multiple chunks per document
                                 
-                                # For each document citation, find the BEST matching chunk (not just the first)
-                                # by analyzing the text context around the citation
+                                # For now, map each document citation to its first chunk citation
+                                # (We can enhance this later to handle multiple chunks per document citation)
                                 for doc_num_str in citations_found:
-                                    # Check if feedback override exists first
-                                    if doc_num_str in feedback_override_map:
-                                        citation_renumber_map[doc_num_str] = feedback_override_map[doc_num_str]
-                                        logger.info(
-                                            "[EVIDENCE_FEEDBACK] Using feedback override for citation [%s] -> chunk citation [%s]",
-                                            doc_num_str,
-                                            feedback_override_map[doc_num_str],
-                                        )
-                                        continue
-                                    
-                                    # Get the source chunks for this document
-                                    doc_citation = citation_map.get(doc_num_str, {})
-                                    source_chunks = doc_citation.get('source_chunks_metadata', [])
-                                    doc_id = doc_citation.get('doc_id')
-                                    
-                                    # Extract context text before this citation to identify what's being cited
-                                    context_text = _extract_citation_context(full_summary, doc_num_str)
-                                    
-                                    # Check if we already have chunk citations for this document
-                                    chunk_citations = doc_to_chunk_citations.get(doc_num_str, [])
-                                    
-                                    logger.info(f"🟡 [CITATIONS] Doc [{doc_num_str}]: {len(source_chunks)} chunks available, context: '{context_text[:50] if context_text else 'None'}...', pre-assigned citations: {len(chunk_citations)}")
-                                    
-                                    # If we only have 1 chunk but have context, try fetching more chunks from DB
-                                    if context_text and doc_id and len(source_chunks) <= 1:
-                                        logger.info(f"🟡 [CITATIONS] Only {len(source_chunks)} chunk(s) for doc [{doc_num_str}], fetching more from DB...")
-                                        try:
-                                            # Query Supabase for more chunks from this document
-                                            supabase_client = get_supabase_client()
-                                            chunks_response = supabase_client.from_('document_vectors')\
-                                                .select('chunk_text, chunk_index, page_number, bbox')\
-                                                .eq('document_id', doc_id)\
-                                                .order('chunk_index')\
-                                                .limit(50)\
-                                                .execute()
-                                            
-                                            if chunks_response.data:
-                                                # Build extended source_chunks with bbox parsing
-                                                extended_chunks = []
-                                                for chunk_row in chunks_response.data:
-                                                    bbox_val = ensure_bbox_dict(chunk_row.get('bbox'))
-                                                    extended_chunks.append({
-                                                        'content': chunk_row.get('chunk_text', ''),
-                                                        'chunk_index': chunk_row.get('chunk_index'),
-                                                        'page_number': chunk_row.get('page_number'),
-                                                        'bbox': bbox_val,
-                                                        'doc_id': doc_id
-                                                    })
-                                                source_chunks = extended_chunks
-                                                logger.info(f"🟡 [CITATIONS] Fetched {len(extended_chunks)} chunks from DB for doc [{doc_num_str}]")
-                                        except Exception as fetch_err:
-                                            logger.warning(f"🟡 [CITATIONS] Failed to fetch more chunks: {fetch_err}")
-                                    
-                                    # Try to match citation to a chunk via context
-                                    if context_text and source_chunks and len(source_chunks) > 0:
-                                        # Find the chunk that best matches the citation context
-                                        best_chunk = _find_best_chunk_for_citation(context_text, source_chunks, logger)
-                                        
-                                        if best_chunk:
-                                                    best_chunk = {
-                                                        **best_chunk,
-                                                        'match_reason': best_chunk.get('match_reason') or 'context_match'
-                                                    }
-                                                    # Get the citation number for this specific chunk
-                                                    best_doc_id = best_chunk.get('doc_id') or doc_citation.get('doc_id')
-                                                    chunk_signature = (
-                                                        best_doc_id,
-                                                        best_chunk.get('chunk_index'),
-                                                        best_chunk.get('page_number')
-                                                    )
-                                                    
-                                                    # Check if this chunk's citation exists, if not create one
-                                                    if chunk_signature in chunk_to_citation:
-                                                        matched_cit_num = str(chunk_to_citation[chunk_signature])
-                                                        citation_renumber_map[doc_num_str] = matched_cit_num
-                                                        normalized_best_chunk = {
-                                                            **best_chunk,
-                                                            'doc_id': best_doc_id
-                                                        }
-                                                        entry = citation_to_chunks.get(matched_cit_num)
-                                                        if entry:
-                                                            entry['matched_chunk_metadata'] = normalized_best_chunk
-                                                            entry['chunk_metadata'] = normalized_best_chunk
-                                                            entry['candidate_chunks_metadata'] = source_chunks
-                                                            entry['match_reason'] = best_chunk.get('match_reason') or entry.get('match_reason')
-                                                            logger.info(
-                                                                "[BBOX TRACE] CONTEXT doc=%s chunk_idx=%s page=%s bbox=%s",
-                                                                (best_doc_id or 'unknown')[:8],
-                                                                best_chunk.get('chunk_index'),
-                                                                best_chunk.get('page_number'),
-                                                                summarize_bbox(best_chunk.get('bbox')),
-                                                            )
-                                                            logger.info(
-                                                                f"🟡 [CITATIONS] HEURISTIC matched citation [{doc_num_str}] to chunk on page {best_chunk.get('page_number')} "
-                                                                f"(context: '{context_text[:40]}...') -> citation [{matched_cit_num}], "
-                                                                f"bbox: {bool(best_chunk.get('bbox'))}"
-                                                            )
-                                                        else:
-                                                            # Create a new citation entry for this chunk
-                                                            # Structure must match what the citations_data builder expects:
-                                                            # - Top-level: doc_id, original_filename, property_address, page_range, classification_type
-                                                            # - chunk_metadata: chunk details including bbox
-                                                            next_cit_num = max([int(x) for x in chunk_to_citation.values()] + [0]) + 1
-                                                            chunk_to_citation[chunk_signature] = next_cit_num
-                                                            
-                                                            page_num = best_chunk.get('page_number')
-                                                            normalized_best_chunk = {
-                                                                'doc_id': best_doc_id,
-                                                                'chunk_index': best_chunk.get('chunk_index'),
-                                                                'page_number': page_num,
-                                                                'bbox': best_chunk.get('bbox'),
-                                                                'content': best_chunk.get('content', '')[:500]
-                                                            }
-                                                            citation_to_chunks[str(next_cit_num)] = {
-                                                                'doc_id': best_doc_id,
-                                                                'original_filename': doc_citation.get('original_filename'),
-                                                                'property_address': doc_citation.get('property_address'),
-                                                                'page_range': f"page {page_num}" if page_num else None,
-                                                                'classification_type': doc_citation.get('classification_type'),
-                                                                'chunk_index': best_chunk.get('chunk_index'),
-                                                                'page_number': page_num,
-                                                                # Keep the full chunk list we evaluated for traceability
-                                                                'candidate_chunks_metadata': source_chunks,
-                                                                # chunk_metadata is what gets extracted for source_chunks_metadata
-                                                                'matched_chunk_metadata': normalized_best_chunk,
-                                                                'chunk_metadata': normalized_best_chunk,
-                                                                'match_reason': best_chunk.get('match_reason') or 'context_match'
-                                                            }
-                                                            citation_renumber_map[doc_num_str] = str(next_cit_num)
-                                                            logger.info(
-                                                                "[BBOX TRACE] CONTEXT doc=%s chunk_idx=%s page=%s bbox=%s",
-                                                                (best_doc_id or 'unknown')[:8],
-                                                                best_chunk.get('chunk_index'),
-                                                                page_num,
-                                                                summarize_bbox(best_chunk.get('bbox')),
-                                                            )
-                                                            logger.info(
-                                                                f"🟡 [CITATIONS] HEURISTIC created NEW citation [{next_cit_num}] for doc {best_doc_id[:8] if best_doc_id else 'unknown'}, "
-                                                                f"page {page_num}, chunk_idx {best_chunk.get('chunk_index')}, bbox: {bool(best_chunk.get('bbox'))}"
-                                                            )
-                                        else:
-                                            # No best chunk found via context matching
-                                            if chunk_citations:
-                                                # Use first pre-assigned chunk citation as fallback
-                                                citation_renumber_map[doc_num_str] = chunk_citations[0]
-                                                logger.info(
-                                                    f"🟡 [CITATIONS] Fallback to first chunk citation [{chunk_citations[0]}] "
-                                                    "(no best match found)"
-                                                )
-                                            elif source_chunks:
-                                                # No pre-assigned citations, but we have chunks - create citation for first chunk
-                                                first_chunk = source_chunks[0]
-                                                chunk_signature = (doc_id, first_chunk.get('chunk_index'), first_chunk.get('page_number'))
-                                                if chunk_signature not in chunk_to_citation:
-                                                    next_cit_num = max([int(x) for x in chunk_to_citation.values()] + [0]) + 1
-                                                    chunk_to_citation[chunk_signature] = next_cit_num
-                                                    citation_to_chunks[str(next_cit_num)] = {
-                                                        'doc_id': doc_id,
-                                                        'original_filename': doc_citation.get('original_filename'),
-                                                        'property_address': doc_citation.get('property_address'),
-                                                        'page_range': f"page {first_chunk.get('page_number')}" if first_chunk.get('page_number') else None,
-                                                        'classification_type': doc_citation.get('classification_type'),
-                                                        'chunk_index': first_chunk.get('chunk_index'),
-                                                        'page_number': first_chunk.get('page_number'),
-                                                        'matched_chunk_metadata': {
-                                                            'doc_id': doc_id,
-                                                            'chunk_index': first_chunk.get('chunk_index'),
-                                                            'page_number': first_chunk.get('page_number'),
-                                                            'bbox': first_chunk.get('bbox'),
-                                                            'content': (first_chunk.get('content') or '')[:500]
-                                                        },
-                                                        'chunk_metadata': {
-                                                            'doc_id': doc_id,
-                                                            'chunk_index': first_chunk.get('chunk_index'),
-                                                            'page_number': first_chunk.get('page_number'),
-                                                            'bbox': first_chunk.get('bbox'),
-                                                            'content': (first_chunk.get('content') or '')[:500]
-                                                        },
-                                                        'candidate_chunks_metadata': source_chunks,
-                                                        'match_reason': 'fallback_first_chunk'
-                                                    }
-                                                    citation_renumber_map[doc_num_str] = str(next_cit_num)
-                                                    logger.info(f"🟡 [CITATIONS] Created fallback citation [{next_cit_num}] for first chunk (no context match)")
-                                    elif chunk_citations:
-                                        # No context but we have pre-assigned citations, use first one
-                                        citation_renumber_map[doc_num_str] = chunk_citations[0]
-                                        logger.info(f"🟡 [CITATIONS] Using first chunk citation [{chunk_citations[0]}] (no context, single chunk: {len(source_chunks)})")
-                                    elif source_chunks:
-                                        # No pre-assigned citations and no context, but we have chunks - skip this citation
-                                        logger.warning(f"🟡 [CITATIONS] Citation [{doc_num_str}] found but no matching chunk identified (no context, {len(source_chunks)} chunks available)")
+                                    if doc_num_str in doc_to_chunk_citations:
+                                        chunk_citations = doc_to_chunk_citations[doc_num_str]
+                                        if chunk_citations:
+                                            # Use the first chunk citation number for this document
+                                            citation_renumber_map[doc_num_str] = chunk_citations[0]
+                                            logger.info(f"🟡 [CITATIONS] Mapped document citation [{doc_num_str}] to chunk citation [{chunk_citations[0]}] (from {len(chunk_citations)} chunks)")
                                 
                                 # Get unique chunk citation numbers that were actually used
                                 unique_citations = sorted(set(citation_renumber_map.values()), key=int) if citation_renumber_map else []
-                                
-                                if unique_citations:
-                                    citation_number_remap = {
-                                        old_num: str(idx + 1)
-                                        for idx, old_num in enumerate(unique_citations)
-                                    }
-                                    citation_renumber_map = {
-                                        doc_num: citation_number_remap.get(chunk_num, chunk_num)
-                                        for doc_num, chunk_num in citation_renumber_map.items()
-                                    }
-                                    remapped_citation_to_chunks = {}
-                                    for old_num, chunk_info in citation_to_chunks.items():
-                                        new_num = citation_number_remap.get(old_num)
-                                        if new_num:
-                                            remapped_citation_to_chunks[new_num] = chunk_info
-                                    citation_to_chunks = remapped_citation_to_chunks
-                                    unique_citations = list(citation_number_remap.values())
                                 
                                 logger.info(f"🟡 [CITATIONS] Found {len(citations_found)} document citation(s), mapped to {len(unique_citations)} unique chunk citation(s): {unique_citations}")
                                 
@@ -1779,32 +911,21 @@
                                 for citation_num_str, chunk_info in citation_to_chunks.items():
                                     # Only include citations that were actually used in the response
                                     if citation_num_str in unique_citations:
-                                        matched_chunk_metadata = chunk_info.get('matched_chunk_metadata') or chunk_info.get('chunk_metadata', {})
-                                        candidate_chunks = chunk_info.get('candidate_chunks_metadata', [])
+                                        chunk_metadata = chunk_info.get('chunk_metadata', {})
                                         
                                         # FIX: Get doc_id from chunk_info or fallback to chunk_metadata
                                         # This handles cases where doc_id might be empty in citation_map
-                                        doc_id = chunk_info.get('doc_id') or matched_chunk_metadata.get('doc_id') or ''
+                                        doc_id = chunk_info.get('doc_id') or chunk_metadata.get('doc_id') or ''
                                         
                                         if not doc_id:
                                             logger.warning(f"🟡 [CITATIONS] No doc_id found for citation [{citation_num_str}], chunk_idx {chunk_info.get('chunk_index')}")
                                         
-                                        # Ensure doc_id is in matched chunk metadata for frontend
-                                        if matched_chunk_metadata and not matched_chunk_metadata.get('doc_id'):
-                                            matched_chunk_metadata = {**matched_chunk_metadata, 'doc_id': doc_id}
+                                        # Ensure doc_id is in chunk_metadata for frontend
+                                        if chunk_metadata and not chunk_metadata.get('doc_id'):
+                                            chunk_metadata = {**chunk_metadata, 'doc_id': doc_id}
                                         
-                                        has_bbox = bool(matched_chunk_metadata.get('bbox'))
-                                        if not has_bbox:
-                                            logger.warning(
-                                                "⚠️ [CITATIONS] Citation [%s] missing bbox (doc %s, chunk_idx %s, match_reason=%s)",
-                                                citation_num_str,
-                                                (doc_id or '')[:8],
-                                                chunk_info.get('chunk_index'),
-                                                chunk_info.get('match_reason') or 'unknown',
-                                            )
-                                        
-                                        # Build source_chunks_metadata array with just the matched chunk
-                                        source_chunks_metadata = [matched_chunk_metadata] if matched_chunk_metadata else []
+                                        # Build source_chunks_metadata array with just this chunk
+                                        source_chunks_metadata = [chunk_metadata] if chunk_metadata else []
                                         
                                         citations_data[citation_num_str] = {
                                             'doc_id': doc_id,  # Use recovered doc_id
@@ -1812,17 +933,12 @@
                                             'property_address': chunk_info.get('property_address'),
                                             'page_range': chunk_info.get('page_range'),
                                             'classification_type': chunk_info.get('classification_type'),
-                                            'source_chunks_metadata': source_chunks_metadata,  # Matched chunk with bbox
-                                            'matched_chunk_metadata': matched_chunk_metadata,
-                                            # Optional: include all candidate chunks for debugging/analysis
-                                            'candidate_chunks_metadata': candidate_chunks,
-                                            'match_reason': chunk_info.get('match_reason'),
-                                            'evidence_feedback': chunk_info.get('evidence_feedback', []),
+                                            'source_chunks_metadata': source_chunks_metadata  # Single chunk with bbox!
                                         }
                                         logger.info(
                                             f"🟡 [CITATIONS] Mapped chunk citation [{citation_num_str}] to doc {doc_id[:8] if doc_id else 'MISSING'}, "
                                             f"chunk_idx {chunk_info.get('chunk_index')}, page {chunk_info.get('page_number')}, "
-                                            f"bbox: {bool(matched_chunk_metadata.get('bbox'))}"
+                                            f"bbox: {bool(chunk_metadata.get('bbox'))}"
                                         )
                         except Exception as citation_error:
                             logger.error(f"🟡 [CITATIONS] Error parsing citations: {citation_error}", exc_info=True)
@@ -1836,8 +952,6 @@
                                 'relevant_documents': relevant_docs,
                                 'document_outputs': doc_outputs,
                                 'citations': citations_data,  # Citation mapping with bbox
-                                'evidence_feedback': feedback_records,
-                                'matched_evidence': matched_feedback_records,
                                 'session_id': session_id
                             }
                         }
@@ -2108,10 +1222,6 @@
             "session_id": session_id,
             "property_id": property_id  # Pass property_id to filter results
         }
-
-        if document_id:
-            # Hint downstream nodes to focus on the specific document linked to this property
-            initial_state["document_ids"] = [document_id]
         
         # Use global graph instance (initialized on app startup)
         async def run_query():
@@ -2172,8 +1282,6 @@
             "message": final_summary,  # Alias for compatibility
             "relevant_documents": result.get("relevant_documents", []),
             "document_outputs": result.get("document_outputs", []),
-            "evidence_feedback": result.get("evidence_feedback", []),
-            "matched_evidence": result.get("matched_evidence", []),
             "session_id": session_id
         }
         
@@ -3317,7 +2425,7 @@
     try:
         document = Document.query.get_or_404(document_id)
         
-        if str(document.business_id) != str(current_user.business_id):
+        if str(document.get('business_id')) != str(current_user.business_id):
             return jsonify({'error': 'Unauthorized'}), 403
         
         data = request.get_json()
@@ -3346,10 +2454,10 @@
             
             # Trigger processing task
             task = process_document_task.delay(
-                document_id=document.id,
+                document_id=new_document.id,
                 file_content=file_content,
-                original_filename=document.original_filename,
-                business_id=document.business_id
+                original_filename=filename,
+                business_id=new_document.business_id
             )
             
             return jsonify({
@@ -3559,7 +2667,7 @@
         try:
             properties = (
                 Property.query
-                .filter_by(business_id=business_uuid_str)
+                .filter_by(business_id=business_uuid)
                 .order_by(Property.created_at.desc())
                 .limit(10)
                 .all()
@@ -3622,50 +2730,147 @@
 @views.route('/api/appraisal', methods=['POST'])
 @login_required
 def api_create_appraisal():
-    """Legacy endpoint - not implemented (models missing)"""
-    return jsonify({'error': 'This endpoint is not implemented'}), 501
+    data = request.get_json()
+    
+    address = data.get('address')
+    if not address: 
+        return jsonify({'error': 'Address is required'}), 400
+    
+    try:
+        new_appraisal = Appraisal(
+                address=address,
+            bedrooms=data.get('bedrooms'),
+            bathrooms=data.get('bathrooms'),
+            property_type=data.get('property_type'),
+            land_size=float(data.get('land_size')) if data.get('land_size') else None,
+            floor_area=float(data.get('floor_area')) if data.get('floor_area') else None,
+            condition=int(data.get('condition')) if data.get('condition') else None,
+            features=','.join(data.get('features', [])) if data.get('features') else None,
+                user_id=current_user.id,
+                status='In Progress'
+            )
+        db.session.add(new_appraisal)
+        db.session.commit()
+        
+        return jsonify({
+            'success': True,
+            'appraisal_id': new_appraisal.id,
+            'message': 'Appraisal created successfully'
+        })
+    except Exception as e:
+        db.session.rollback()
+        return jsonify({'error': str(e)}), 500
 
 # API endpoint for React frontend
 @views.route('/api/appraisal/<int:id>', methods=['GET'])
 @login_required
 def api_appraisal(id):
-    """Legacy endpoint - not implemented (models missing)"""
-    return jsonify({'error': 'This endpoint is not implemented'}), 501
+    appraisal = Appraisal.query.get_or_404(id)
+    if appraisal.user_id != current_user.id:
+        return jsonify({'error': 'You do not have permission to view this appraisal.'}), 403
+
+    comparable_properties = ComparableProperty.query.filter_by(appraisal_id=id).all()
+    chat_messages = ChatMessage.query.filter_by(appraisal_id=id).order_by(ChatMessage.timestamp).all()
+
+    # Convert to JSON-serializable format
+    appraisal_data = {
+        'id': appraisal.id,
+        'address': appraisal.address,
+        'bedrooms': appraisal.bedrooms,
+        'bathrooms': appraisal.bathrooms,
+        'property_type': appraisal.property_type,
+        'land_size': appraisal.land_size,
+        'floor_area': appraisal.floor_area,
+        'condition': appraisal.condition,
+        'features': appraisal.features,
+        'status': appraisal.status,
+        'date_created': appraisal.date_created.isoformat() if appraisal.date_created else None,
+        'user_id': appraisal.user_id
+    }
+
+    comparable_data = []
+    for prop in comparable_properties:
+        comparable_data.append({
+            'id': prop.id,
+            'address': prop.address,
+            'postcode': prop.postcode,
+            'bedrooms': prop.bedrooms,
+            'bathrooms': prop.bathrooms,
+            'floor_area': prop.floor_area,
+            'image_url': prop.image_url,
+            'price': prop.price,
+            'square_feet': prop.square_feet,
+            'days_on_market': prop.days_on_market,
+            'distance_to': prop.distance_to,
+            'location_adjustment': prop.location_adjustment,
+            'size_adjustment': prop.size_adjustment,
+            'market_adjustment': prop.market_adjustment,
+            'adjusted_value': prop.adjusted_value,
+            'appraisal_id': prop.appraisal_id
+        })
+
+    chat_data = []
+    for msg in chat_messages:
+        chat_data.append({
+            'id': msg.id,
+            'content': msg.content,
+            'is_user': msg.is_user,
+            'timestamp': msg.timestamp.isoformat() if msg.timestamp else None,
+            'appraisal_id': msg.appraisal_id
+        })
+
+    return jsonify({
+        'appraisal': appraisal_data,
+        'comparable_properties': comparable_data,
+        'chat_messages': chat_data
+    })
+
 
 # API endpoint for chat messages
 @views.route('/api/appraisal/<int:id>/chat', methods=['POST'])
 @login_required
 def api_chat(id):
-    """Legacy endpoint - not implemented (models missing)"""
-    return jsonify({'error': 'This endpoint is not implemented'}), 501
+    appraisal = Appraisal.query.get_or_404(id)
+    if appraisal.user_id != current_user.id:
+        return jsonify({'error': 'You do not have permission to access this appraisal.'}), 403
+
+    data = request.get_json()
+    message_content = data.get('message')
+
+    if not message_content:
+        return jsonify({'error': 'Message content is required.'}), 400
+
+    # Save user message
+    new_message = ChatMessage(
+        content=message_content,
+        is_user=True,
+        appraisal_id=appraisal.id,
+        timestamp=datetime.utcnow()
+    )
+    db.session.add(new_message)
+    db.session.commit()
+    
+    # Generate AI response (placeholder for now)
+    ai_response = ChatMessage(
+        content="I've received your message and will analyze the property details. Please give me a moment to process this information.",
+        is_user=False,
+        appraisal_id=appraisal.id,
+        timestamp=datetime.utcnow()
+    )
+    db.session.add(ai_response)
+    db.session.commit()
+
+    return jsonify({
+        'success': True,
+        'ai_response': ai_response.content,
+        'message_id': new_message.id
+    })
 
 @views.route('/dashboard')
 @login_required
 def dashboard():
     return render_template("dashboard.html", user=current_user)
 
-<<<<<<< HEAD
-@views.route('/api/documents', methods=['GET'])
-@login_required
-def get_documents():
-    """
-    Fetches all documents associated with the current user's business.
-    """
-    business_uuid_str = _ensure_business_uuid()
-    if not business_uuid_str:
-        return jsonify({'error': 'User is not associated with a business'}), 400
-
-    documents = (
-        Document.query
-        .filter_by(business_id=business_uuid_str)
-        .order_by(Document.created_at.desc())
-        .all()
-    )
-    
-    return jsonify([doc.serialize() for doc in documents])
-
-=======
->>>>>>> 84302729
 @views.route('/api/files', methods=['GET'])
 @login_required
 def get_files():
@@ -3715,33 +2920,10 @@
     
     return _perform_document_deletion(file_id)
 
-<<<<<<< HEAD
-@views.route('/api/document/<uuid:document_id>', methods=['DELETE', 'OPTIONS'])
-def delete_document(document_id):
-    """
-    Deletes a document from S3, Supabase stores, and its metadata record from the database.
-    """
-    if request.method == 'OPTIONS':
-        # Handle CORS preflight - no auth needed
-        response = make_response('', 200)
-        response.headers.add('Access-Control-Allow-Origin', request.headers.get('Origin', '*'))
-        response.headers.add('Access-Control-Allow-Methods', 'DELETE, OPTIONS')
-        response.headers.add('Access-Control-Allow-Headers', 'Content-Type, Authorization')
-        response.headers.add('Access-Control-Allow-Credentials', 'true')
-        return response
-    
-    # Apply login_required check for actual DELETE
-    if not current_user.is_authenticated:
-        return jsonify({'error': 'Unauthorized'}), 401
-    
-    # Get document from Supabase (not local PostgreSQL)
-    user_business_uuid = _normalize_uuid_str(getattr(current_user, "business_id", None)) or _ensure_business_uuid()
-=======
 def _perform_document_deletion(document_id):
     """
     Centralized document deletion logic.
     Uses UnifiedDeletionService for complete deletion from S3, Supabase, and all related data stores.
->>>>>>> 84302729
     
     Args:
         document_id: UUID of the document to delete
@@ -3762,113 +2944,19 @@
 
     # Get document from Supabase to verify ownership and get S3 path
     from .services.document_storage_service import DocumentStorageService
-    from .services.supabase_client_factory import get_supabase_client
     doc_storage = DocumentStorageService()
-<<<<<<< HEAD
-    
-    document_id_str = str(document_id)
-    logger.info(f"DELETE: Attempting to retrieve document {document_id_str} for business {user_business_uuid}")
-    
-    success, document_data, error = doc_storage.get_document(document_id_str, user_business_uuid)
-    
-    if not success:
-        # Try to fetch document without business_id filter to see if it exists with different business_id
-        logger.warning(f"DELETE: Document not found with business_id filter. Checking if document exists and is linked to user's properties...")
-        try:
-            supabase = get_supabase_client()
-            # First check if document exists at all
-            check_result = supabase.table('documents').select('id, business_id, s3_path, original_filename').eq('id', document_id_str).execute()
-            if check_result.data and len(check_result.data) > 0:
-                doc_business_id = check_result.data[0].get('business_id')
-                logger.info(f"DELETE: Document exists with business_id: {doc_business_id}, User business_id: {user_business_uuid}")
-                
-                # Check if document is linked to any property that belongs to user's business
-                relationships_result = supabase.table('document_relationships').select('property_id').eq('document_id', document_id_str).execute()
-                if relationships_result.data and len(relationships_result.data) > 0:
-                    property_ids = [rel.get('property_id') for rel in relationships_result.data if rel.get('property_id')]
-                    logger.info(f"DELETE: Document is linked to {len(property_ids)} properties")
-                    
-                    # Check if any of these properties belong to user's business
-                    if property_ids:
-                        from .services.supabase_property_hub_service import SupabasePropertyHubService
-                        hub_service = SupabasePropertyHubService()
-                        for prop_id in property_ids:
-                            prop_hub = hub_service.get_property_hub(str(prop_id), user_business_uuid)
-                            if prop_hub:
-                                logger.info(f"DELETE: Document is linked to property {prop_id} which belongs to user's business. Allowing deletion.")
-                                # Use the document data we found (with its actual business_id)
-                                document_data = check_result.data[0]
-                                # Continue with deletion using the document's actual business_id
-                                break
-                        else:
-                            logger.warning(f"DELETE: Document is not linked to any property in user's business")
-                            return jsonify({'error': 'Document not found or access denied'}), 404
-                    else:
-                        logger.warning(f"DELETE: Document has no property relationships")
-                        return jsonify({'error': 'Document not found or access denied'}), 404
-                else:
-                    logger.warning(f"DELETE: Document exists but is not linked to any property")
-                    return jsonify({'error': 'Document not found or access denied'}), 404
-            else:
-                logger.warning(f"DELETE: Document {document_id_str} does not exist in database")
-                return jsonify({'error': 'Document not found'}), 404
-        except Exception as check_error:
-            logger.error(f"DELETE: Error checking document existence: {check_error}")
-            import traceback
-            traceback.print_exc()
-        
-        if not document_data:
-            if error == "Document not found":
-                return jsonify({'error': 'Document not found'}), 404
-            else:
-                return jsonify({'error': f'Failed to retrieve document: {error}'}), 500
-=======
     success, document_data, error = doc_storage.get_document(str(document_id), company_name)
     
     if not success:
         if error == "Document not found":
             return jsonify({'error': 'Document not found'}), 404
         return jsonify({'error': f'Failed to retrieve document: {error}'}), 500
->>>>>>> 84302729
     
     # Extract document fields and verify ownership
     s3_path = document_data.get('s3_path')
     original_filename = document_data.get('original_filename')
     document_business_uuid = _normalize_uuid_str(document_data.get('business_uuid'))
     
-<<<<<<< HEAD
-    # Verify business ownership - but allow if document is linked to user's property
-    if document_business_uuid != user_business_uuid:
-        # Check if document is linked to a property in user's business
-        logger.info(f"DELETE: Document business mismatch. Checking property relationships...")
-        try:
-            supabase = get_supabase_client()
-            relationships_result = supabase.table('document_relationships').select('property_id').eq('document_id', document_id_str).execute()
-            if relationships_result.data and len(relationships_result.data) > 0:
-                property_ids = [rel.get('property_id') for rel in relationships_result.data if rel.get('property_id')]
-                if property_ids:
-                    from .services.supabase_property_hub_service import SupabasePropertyHubService
-                    hub_service = SupabasePropertyHubService()
-                    for prop_id in property_ids:
-                        prop_hub = hub_service.get_property_hub(str(prop_id), user_business_uuid)
-                        if prop_hub:
-                            logger.info(f"DELETE: Document is linked to property {prop_id} which belongs to user's business. Allowing deletion.")
-                            # Use document's actual business_id for deletion operations
-                            break
-                    else:
-                        logger.warning(f"DELETE: Document business mismatch and not linked to user's properties. Denying deletion.")
-                        return jsonify({'error': 'Unauthorized'}), 403
-                else:
-                    logger.warning(f"DELETE: Document business mismatch and has no valid property relationships. Denying deletion.")
-                    return jsonify({'error': 'Unauthorized'}), 403
-            else:
-                logger.warning(f"DELETE: Document business mismatch and not linked to any property. Denying deletion.")
-                return jsonify({'error': 'Unauthorized'}), 403
-        except Exception as rel_check_error:
-            logger.error(f"DELETE: Error checking property relationships: {rel_check_error}")
-            return jsonify({'error': 'Unauthorized'}), 403
-    
-=======
     if not document_business_uuid or document_business_uuid != user_business_uuid:
         logger.warning(
             "Document business mismatch (doc=%s, user=%s). Denying deletion.",
@@ -3877,7 +2965,6 @@
         )
         return jsonify({'error': 'Unauthorized'}), 403
 
->>>>>>> 84302729
     if not s3_path:
         logger.error(f"Document {document_id} missing s3_path")
         return jsonify({'error': 'Document missing S3 path'}), 400
@@ -3902,21 +2989,7 @@
     response_data['document_id'] = str(document_id)
     response_data['results'] = result.operations  # For backwards compatibility
     
-<<<<<<< HEAD
-    if success_count == total_operations:
-        response = jsonify(response_data)
-        response.headers.add('Access-Control-Allow-Origin', request.headers.get('Origin', '*'))
-        response.headers.add('Access-Control-Allow-Credentials', 'true')
-        return response, 200
-    else:
-        response_data['warning'] = 'Some deletion operations failed'
-        response = jsonify(response_data)
-        response.headers.add('Access-Control-Allow-Origin', request.headers.get('Origin', '*'))
-        response.headers.add('Access-Control-Allow-Credentials', 'true')
-        return response, 207  # 207 Multi-Status
-=======
     return jsonify(response_data), result.http_status
->>>>>>> 84302729
 
 @views.route('/api/upload-file', methods=['POST'])
 @login_required
@@ -4081,249 +3154,6 @@
         
     except Exception as e:
         return jsonify({'error': f'Failed to start processing: {str(e)}'}), 500
-
-
-@views.route('/api/documents/<uuid:document_id>/reprocess', methods=['POST', 'OPTIONS'])
-@login_required
-def reprocess_document(document_id):
-    """
-    Reprocess a document to extract BBOX data using Reducto.
-    
-    Modes:
-    - 'full': Re-embed + extract bbox (complete reprocessing)
-    - 'bbox_only': Just update bbox data, preserve embeddings
-    """
-    # Get the origin for CORS
-    origin = request.headers.get('Origin', 'http://localhost:3000')
-    
-    # Handle CORS preflight
-    if request.method == 'OPTIONS':
-        response = jsonify({'success': True})
-        response.headers.add('Access-Control-Allow-Origin', origin)
-        response.headers.add('Access-Control-Allow-Headers', 'Content-Type,Authorization')
-        response.headers.add('Access-Control-Allow-Methods', 'POST,OPTIONS')
-        response.headers.add('Access-Control-Allow-Credentials', 'true')
-        return response, 200
-    
-    try:
-        data = request.get_json() or {}
-        mode = data.get('mode', 'full')
-        
-        if mode not in ['full', 'bbox_only']:
-            response = jsonify({'error': 'Invalid mode. Use "full" or "bbox_only"'})
-            response.headers.add('Access-Control-Allow-Origin', origin)
-            response.headers.add('Access-Control-Allow-Credentials', 'true')
-            return response, 400
-        
-        # Connect to Supabase (primary source of truth)
-        supabase = get_supabase_client()
-        
-        doc_result = supabase.table('documents')\
-            .select('id,business_id,business_uuid,s3_path,original_filename,file_type')\
-            .eq('id', str(document_id))\
-            .single()\
-            .execute()
-        
-        document_record = doc_result.data if doc_result else None
-        if not document_record:
-            response = jsonify({'error': 'Document not found'})
-            response.headers.add('Access-Control-Allow-Origin', origin)
-            response.headers.add('Access-Control-Allow-Credentials', 'true')
-            return response, 404
-        
-        # Validate business ownership using Supabase data
-        document_business = document_record.get('business_id') or document_record.get('business_uuid')
-        if document_business and str(document_business) != str(current_user.business_id):
-            response = jsonify({'error': 'Unauthorized'})
-            response.headers.add('Access-Control-Allow-Origin', origin)
-            response.headers.add('Access-Control-Allow-Credentials', 'true')
-            return response, 403
-        
-        logger.info(f"🔄 Reprocessing document {document_id} in {mode} mode...")
-        
-        # Get the S3 file URL
-        s3_path = document_record.get('s3_path')
-        if not s3_path:
-            response = jsonify({'error': 'Document has no S3 path'})
-            response.headers.add('Access-Control-Allow-Origin', origin)
-            response.headers.add('Access-Control-Allow-Credentials', 'true')
-            return response, 400
-        
-        # Generate presigned URL for the file
-        import boto3
-        from botocore.exceptions import ClientError
-        
-        bucket_name = os.environ.get('S3_UPLOAD_BUCKET')
-        aws_region = os.environ.get('AWS_REGION', 'us-east-1')
-        
-        s3_client = boto3.client(
-            's3',
-            region_name=aws_region,
-            aws_access_key_id=os.environ.get('AWS_ACCESS_KEY_ID'),
-            aws_secret_access_key=os.environ.get('AWS_SECRET_ACCESS_KEY')
-        )
-
-        # Download the file locally
-        file_ext = os.path.splitext(s3_path)[1]
-        temp_fd, temp_file_path = tempfile.mkstemp(suffix=file_ext or '.pdf')
-        os.close(temp_fd)
-        s3_client.download_file(bucket_name, s3_path, temp_file_path)
-
-        try:
-            # Use Reducto to parse with BBOX
-            from .services.reducto_service import ReductoService
-            reducto = ReductoService()
-            
-            logger.info("📄 Parsing document with Reducto (fast mode)...")
-            
-            parse_result = reducto.parse_document_fast(
-                file_path=temp_file_path,
-                use_sync_for_small=True,
-                timeout=300
-            )
-            
-            chunks = parse_result.get('chunks', [])
-        finally:
-            os.remove(temp_file_path)
-        
-        if not chunks:
-            response = jsonify({
-                'error': 'Reducto returned no chunks',
-                'success': False
-            })
-            response.headers.add('Access-Control-Allow-Origin', origin)
-            response.headers.add('Access-Control-Allow-Credentials', 'true')
-            return response, 500
-        
-        logger.info(f"✅ Reducto returned {len(chunks)} chunks")
-        
-        # Count chunks with bbox
-        chunks_with_bbox = 0
-        chunks_updated = 0
-        
-        for i, chunk in enumerate(chunks):
-            bbox = chunk.get('bbox')
-            page_number = chunk.get('page_number', i + 1)
-            chunk_text = chunk.get('content', '')
-            
-            if bbox:
-                chunks_with_bbox += 1
-            
-            if mode == 'bbox_only':
-                # Update bbox plus metadata to keep chunk_text + bbox in sync
-                update_payload = {
-                    'bbox': ensure_bbox_dict(bbox),
-                    'page_number': page_number,
-                    'chunk_text': (chunk_text or '')[:10000]
-                }
-                update_result = (
-                    supabase.table('document_vectors')
-                    .update(update_payload)
-                    .eq('document_id', str(document_id))
-                    .eq('chunk_index', i)
-                    .select('id')
-                    .execute()
-                )
-                
-                if update_result.data:
-                    chunks_updated += 1
-            else:
-                # Full mode: upsert chunk with all data
-                # First try to update existing chunk
-                existing = supabase.table('document_vectors')\
-                    .select('id')\
-                    .eq('document_id', str(document_id))\
-                    .eq('chunk_index', i)\
-                    .execute()
-                
-                if existing.data:
-                    # Update existing
-                    updated = (
-                        supabase.table('document_vectors')
-                        .update({
-                            'chunk_text': (chunk_text or '')[:10000],  # Limit chunk size
-                            'page_number': page_number,
-                            'bbox': ensure_bbox_dict(bbox)
-                        })
-                        .eq('document_id', str(document_id))
-                        .eq('chunk_index', i)
-                        .select('id')
-                        .execute()
-                    )
-                    if updated.data:
-                        chunks_updated += 1
-                else:
-                    # Insert new chunk (without embedding for now)
-                    inserted = supabase.table('document_vectors').insert({
-                        'document_id': str(document_id),
-                        'chunk_index': i,
-                        'chunk_text': (chunk_text or '')[:10000],
-                        'page_number': page_number,
-                        'bbox': ensure_bbox_dict(bbox),
-                        'embedding_status': 'pending'
-                    }).execute()
-                    if inserted.data:
-                        chunks_updated += 1
-        
-        logger.info(f"✅ Reprocessing complete: {chunks_updated} chunks updated, {chunks_with_bbox} with bbox")
-        
-        response = jsonify({
-            'success': True,
-            'message': f'Successfully reprocessed document with {chunks_with_bbox} chunks containing BBOX',
-            'chunks_total': len(chunks),
-            'chunks_with_bbox': chunks_with_bbox,
-            'chunks_updated': chunks_updated,
-            'mode': mode
-        })
-        response.headers.add('Access-Control-Allow-Origin', origin)
-        response.headers.add('Access-Control-Allow-Credentials', 'true')
-        return response, 200
-        
-    except Exception as e:
-        logger.error(f"❌ Reprocess error: {e}", exc_info=True)
-        response = jsonify({
-            'success': False,
-            'error': str(e)
-        })
-        response.headers.add('Access-Control-Allow-Origin', origin)
-        response.headers.add('Access-Control-Allow-Credentials', 'true')
-        return response, 500
-
-
-@views.route('/api/documents/<uuid:document_id>/reprocess/progress', methods=['GET', 'OPTIONS'])
-def reprocess_progress(document_id):
-    """
-    SSE endpoint for real-time reprocess progress updates.
-    Note: Not using @login_required for SSE compatibility.
-    """
-    origin = request.headers.get('Origin', 'http://localhost:3000')
-    
-    # Handle CORS preflight
-    if request.method == 'OPTIONS':
-        response = jsonify({'success': True})
-        response.headers.add('Access-Control-Allow-Origin', origin)
-        response.headers.add('Access-Control-Allow-Headers', 'Content-Type,Authorization')
-        response.headers.add('Access-Control-Allow-Methods', 'GET,OPTIONS')
-        response.headers.add('Access-Control-Allow-Credentials', 'true')
-        return response, 200
-    
-    def generate():
-        # For now, just send a simple progress stream
-        # In a full implementation, this would track actual progress
-        import time
-        
-        for i in range(0, 101, 10):
-            yield f"data: {json.dumps({'progress': i, 'status': 'processing'})}\n\n"
-            time.sleep(0.5)
-        
-        yield f"data: {json.dumps({'progress': 100, 'status': 'complete'})}\n\n"
-    
-    response = Response(generate(), mimetype='text/event-stream')
-    response.headers.add('Access-Control-Allow-Origin', origin)
-    response.headers.add('Access-Control-Allow-Credentials', 'true')
-    response.headers.add('Cache-Control', 'no-cache')
-    return response
-
 
 # ============================================================================
 # PROPERTY LINKING ENDPOINTS (Additional endpoints for property node management)
@@ -5895,95 +4725,3 @@
             'success': False,
             'error': str(e)
         }), 500
-
-
-@views.route('/api/admin/migrate_bbox', methods=['GET'])
-def run_bbox_migration():
-    """Run the SQL migration to fix match_documents function"""
-    try:
-        from sqlalchemy import text
-        from backend import db
-        import os
-        
-        logger.info("🚀 Starting migration to fix match_documents function via API...")
-        
-        # Read SQL file
-        # Note: Path is relative to where the app is run from (root)
-        sql_file_path = os.path.join('backend', 'migrations', 'fix_match_documents_bbox.sql')
-        with open(sql_file_path, 'r') as f:
-            sql_content = f.read()
-            
-        logger.info(f"📜 Read SQL file: {sql_file_path}")
-        
-        # Execute SQL using SQLAlchemy raw connection
-        with db.engine.connect() as conn:
-            # Need to use execution_options to allow autocommit for some operations if needed
-            # But for CREATE FUNCTION it should be fine in a transaction
-            conn.execute(text(sql_content))
-            conn.commit()
-            
-            # Verify
-            result = conn.execute(text("SELECT proargnames, prorettype::regtype FROM pg_proc WHERE proname = 'match_documents'")).fetchone()
-            verification = str(result)
-            
-        logger.info("✅ Migration executed successfully!")
-        return jsonify({
-            'success': True,
-            'message': 'Migration executed successfully',
-            'verification': verification
-        })
-        
-    except Exception as e:
-        logger.error(f"❌ Migration failed: {e}", exc_info=True)
-        return jsonify({
-            'success': False,
-            'error': str(e)
-        }), 500
-
-@views.route('/api/admin/check_bbox/<document_id>', methods=['GET'])
-def check_bbox_data(document_id):
-    """Check if bbox data exists in document_vectors for a document"""
-    try:
-        supabase = get_supabase_client()
-        result = supabase.table('document_vectors')\
-            .select('id, chunk_index, page_number, bbox')\
-            .eq('document_id', document_id)\
-            .order('chunk_index')\
-            .limit(20)\
-            .execute()
-        
-        chunks_with_bbox = sum(1 for r in result.data if r.get('bbox'))
-        
-        # Also check what the bbox looks like for chunks that have it
-        bbox_samples = []
-        for r in result.data:
-            if r.get('bbox'):
-                bbox_samples.append({
-                    'chunk_index': r.get('chunk_index'),
-                    'page_number': r.get('page_number'),
-                    'bbox': r.get('bbox')
-                })
-        
-        return jsonify({
-            'success': True,
-            'document_id': document_id,
-            'total_chunks': len(result.data),
-            'chunks_with_bbox': chunks_with_bbox,
-            'bbox_samples': bbox_samples[:5],  # First 5 chunks with bbox
-            'sample_chunks': [
-                {
-                    'chunk_index': r.get('chunk_index'),
-                    'page_number': r.get('page_number'),
-                    'has_bbox': bool(r.get('bbox')),
-                    'bbox_type': type(r.get('bbox')).__name__ if r.get('bbox') else None
-                }
-                for r in result.data[:10]
-            ]
-        })
-        
-    except Exception as e:
-        logger.error(f"❌ Check bbox failed: {e}", exc_info=True)
-        return jsonify({
-            'success': False,
-            'error': str(e)
-        }), 500